#
# Copyright (C) 2018 The Android Open Source Project
#
# Licensed under the Apache License, Version 2.0 (the "License");
# you may not use this file except in compliance with the License.
# You may obtain a copy of the License at
#
#      http://www.apache.org/licenses/LICENSE-2.0
#
# Unless required by applicable law or agreed to in writing, software
# distributed under the License is distributed on an "AS IS" BASIS,
# WITHOUT WARRANTIES OR CONDITIONS OF ANY KIND, either express or implied.
# See the License for the specific language governing permissions and
# limitations under the License.
#

# This is a set of common components to enable CFI for (across
# compatible product configs)
PRODUCT_CFI_INCLUDE_PATHS :=  \
    device/google/cuttlefish/guest/libs/wpa_supplicant_8_lib \
<<<<<<< HEAD
    hardware/qcom-caf/wlan/qcwcn/wpa_supplicant_8_lib \
    device/google/wahoo/wifi_offload \
=======
>>>>>>> a95305b8
    external/tinyxml2 \
    external/wpa_supplicant_8 \
    frameworks/av/camera \
    frameworks/av/media \
    frameworks/av/services \
    frameworks/minikin \
    hardware/broadcom/wlan/bcmdhd/wpa_supplicant_8_lib \
    hardware/interfaces/nfc \
    hardware/qcom/wlan/qcwcn/wpa_supplicant_8_lib \
    harware/interfaces/keymaster \
    system/bt \
    system/chre \
    system/core/libnetutils \
    system/core/libziparchive \
    system/gatekeeper \
    system/keymaster \
    system/nfc \
    system/security \<|MERGE_RESOLUTION|>--- conflicted
+++ resolved
@@ -18,11 +18,7 @@
 # compatible product configs)
 PRODUCT_CFI_INCLUDE_PATHS :=  \
     device/google/cuttlefish/guest/libs/wpa_supplicant_8_lib \
-<<<<<<< HEAD
     hardware/qcom-caf/wlan/qcwcn/wpa_supplicant_8_lib \
-    device/google/wahoo/wifi_offload \
-=======
->>>>>>> a95305b8
     external/tinyxml2 \
     external/wpa_supplicant_8 \
     frameworks/av/camera \
