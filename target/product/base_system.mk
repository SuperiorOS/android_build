--- conflicted
+++ resolved
@@ -95,11 +95,6 @@
     framework-location \
     framework-minus-apex \
     framework-minus-apex-install-dependencies \
-<<<<<<< HEAD
-    framework-res \
-=======
-    framework-nfc \
->>>>>>> dc8aeb25
     framework-sysconfig.xml \
     fsck.erofs \
     fsck_msdos \
