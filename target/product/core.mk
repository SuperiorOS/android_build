PRODUCT_BRAND :=
PRODUCT_NAME :=
PRODUCT_DEVICE :=
PRODUCT_POLICY := android.policy_phone
PRODUCT_PROPERTY_OVERRIDES := \
    ro.config.notification_sound=F1_New_SMS.ogg \
    ro.config.alarm_alert=Alarm_Classic.ogg

PRODUCT_PACKAGES := \
    framework-res \
    Browser \
    Contacts \
    Launcher \
    HTMLViewer \
    Phone \
    ApplicationsProvider \
    ContactsProvider \
    DownloadProvider \
    GoogleSearch \
    MediaProvider \
    PicoTts \
    SettingsProvider \
    TelephonyProvider \
    TtsService \
    VpnServices \
    UserDictionaryProvider \
    PackageInstaller \
<<<<<<< HEAD
    WebSearchProvider \
    Bugreport
=======
    Bugreport
>>>>>>> f9f9d4f3
<|MERGE_RESOLUTION|>--- conflicted
+++ resolved
@@ -25,9 +25,4 @@
     VpnServices \
     UserDictionaryProvider \
     PackageInstaller \
-<<<<<<< HEAD
-    WebSearchProvider \
-    Bugreport
-=======
-    Bugreport
->>>>>>> f9f9d4f3
+    Bugreport