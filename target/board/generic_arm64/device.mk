#
# Copyright (C) 2013 The Android Open Source Project
#
# Licensed under the Apache License, Version 2.0 (the "License");
# you may not use this file except in compliance with the License.
# You may obtain a copy of the License at
#
#      http://www.apache.org/licenses/LICENSE-2.0
#
# Unless required by applicable law or agreed to in writing, software
# distributed under the License is distributed on an "AS IS" BASIS,
# WITHOUT WARRANTIES OR CONDITIONS OF ANY KIND, either express or implied.
# See the License for the specific language governing permissions and
# limitations under the License.
#

<<<<<<< HEAD
=======
# This is a build configuration for the product aspects that
# are specific to the emulator.

PRODUCT_COPY_FILES := \
    device/generic/goldfish/camera/media_profiles.xml:$(TARGET_COPY_OUT_VENDOR)/etc/media_profiles.xml \
    frameworks/av/media/libstagefright/data/media_codecs_google_audio.xml:$(TARGET_COPY_OUT_VENDOR)/etc/media_codecs_google_audio.xml \
    frameworks/av/media/libstagefright/data/media_codecs_google_telephony.xml:$(TARGET_COPY_OUT_VENDOR)/etc/media_codecs_google_telephony.xml \
    frameworks/av/media/libstagefright/data/media_codecs_google_video.xml:$(TARGET_COPY_OUT_VENDOR)/etc/media_codecs_google_video.xml \
    device/generic/goldfish/camera/media_codecs.xml:$(TARGET_COPY_OUT_VENDOR)/etc/media_codecs.xml

>>>>>>> bb83e5ca
# NFC:
#   Provide default libnfc-nci.conf file for devices that does not have one in
#   vendor/etc because aosp system image (of aosp_$arch products) is going to
#   be used as GSI.
#   May need to remove the following for newly launched devices in P since this
#   NFC configuration file should be in vendor/etc, instead of system/etc
PRODUCT_COPY_FILES += \
    device/generic/common/nfc/libnfc-nci.conf:system/etc/libnfc-nci.conf

# Adjust the Dalvik heap to be appropriate for a tablet.
$(call inherit-product-if-exists, frameworks/base/build/tablet-dalvik-heap.mk)
$(call inherit-product-if-exists, frameworks/native/build/tablet-dalvik-heap.mk)<|MERGE_RESOLUTION|>--- conflicted
+++ resolved
@@ -14,8 +14,6 @@
 # limitations under the License.
 #
 
-<<<<<<< HEAD
-=======
 # This is a build configuration for the product aspects that
 # are specific to the emulator.
 
@@ -26,7 +24,6 @@
     frameworks/av/media/libstagefright/data/media_codecs_google_video.xml:$(TARGET_COPY_OUT_VENDOR)/etc/media_codecs_google_video.xml \
     device/generic/goldfish/camera/media_codecs.xml:$(TARGET_COPY_OUT_VENDOR)/etc/media_codecs.xml
 
->>>>>>> bb83e5ca
 # NFC:
 #   Provide default libnfc-nci.conf file for devices that does not have one in
 #   vendor/etc because aosp system image (of aosp_$arch products) is going to
