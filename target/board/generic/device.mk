#
# Copyright (C) 2009 The Android Open Source Project
#
# Licensed under the Apache License, Version 2.0 (the "License");
# you may not use this file except in compliance with the License.
# You may obtain a copy of the License at
#
#      http://www.apache.org/licenses/LICENSE-2.0
#
# Unless required by applicable law or agreed to in writing, software
# distributed under the License is distributed on an "AS IS" BASIS,
# WITHOUT WARRANTIES OR CONDITIONS OF ANY KIND, either express or implied.
# See the License for the specific language governing permissions and
# limitations under the License.
#

<<<<<<< HEAD
=======
# This is a build configuration for the product aspects that
# are specific to the emulator.

PRODUCT_COPY_FILES := \
    device/generic/goldfish/camera/media_profiles.xml:$(TARGET_COPY_OUT_VENDOR)/etc/media_profiles.xml \
    frameworks/av/media/libstagefright/data/media_codecs_google_audio.xml:$(TARGET_COPY_OUT_VENDOR)/etc/media_codecs_google_audio.xml \
    frameworks/av/media/libstagefright/data/media_codecs_google_telephony.xml:$(TARGET_COPY_OUT_VENDOR)/etc/media_codecs_google_telephony.xml \
    frameworks/av/media/libstagefright/data/media_codecs_google_video.xml:$(TARGET_COPY_OUT_VENDOR)/etc/media_codecs_google_video.xml \
    device/generic/goldfish/camera/media_codecs.xml:$(TARGET_COPY_OUT_VENDOR)/etc/media_codecs.xml \
    hardware/libhardware_legacy/audio/audio_policy.conf:system/etc/audio_policy.conf

>>>>>>> bb83e5ca
# NFC:
#   Provide default libnfc-nci.conf file for devices that does not have one in
#   vendor/etc because aosp system image (of aosp_$arch products) is going to
#   be used as GSI.
#   May need to remove the following for newly launched devices in P since this
#   NFC configuration file should be in vendor/etc, instead of system/etc
PRODUCT_COPY_FILES += \
    device/generic/common/nfc/libnfc-nci.conf:system/etc/libnfc-nci.conf<|MERGE_RESOLUTION|>--- conflicted
+++ resolved
@@ -14,8 +14,6 @@
 # limitations under the License.
 #
 
-<<<<<<< HEAD
-=======
 # This is a build configuration for the product aspects that
 # are specific to the emulator.
 
@@ -27,7 +25,6 @@
     device/generic/goldfish/camera/media_codecs.xml:$(TARGET_COPY_OUT_VENDOR)/etc/media_codecs.xml \
     hardware/libhardware_legacy/audio/audio_policy.conf:system/etc/audio_policy.conf
 
->>>>>>> bb83e5ca
 # NFC:
 #   Provide default libnfc-nci.conf file for devices that does not have one in
 #   vendor/etc because aosp system image (of aosp_$arch products) is going to
