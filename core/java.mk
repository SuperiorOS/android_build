--- conflicted
+++ resolved
@@ -648,11 +648,7 @@
 jack_all_deps := $(java_sources) $(java_resource_sources) $(full_jack_lib_deps) \
         $(jar_manifest_file) $(layers_file) $(RenderScript_file_stamp) $(proguard_flag_files) \
         $(proto_java_sources_file_stamp) $(LOCAL_ADDITIONAL_DEPENDENCIES) $(LOCAL_JARJAR_RULES) \
-<<<<<<< HEAD
-        $(LOCAL_MODULE_MAKEFILE) $(JACK)
-=======
-        $(LOCAL_MODULE_MAKEFILE_DEP) $(JACK_JAR) $(JACK_LAUNCHER_JAR)
->>>>>>> 5acaa9dc
+        $(LOCAL_MODULE_MAKEFILE_DEP) $(JACK)
 
 ifeq ($(LOCAL_IS_STATIC_JAVA_LIBRARY),true)
 $(full_classes_jack): $(jack_all_deps)
