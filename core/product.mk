--- conflicted
+++ resolved
@@ -100,21 +100,18 @@
     PRODUCT_FACTORY_BUNDLE_MODULES \
     PRODUCT_RUNTIMES \
     PRODUCT_BOOT_JARS \
-    PRODUCT_DEX_PREOPT_IMAGE_IN_DATA \
-<<<<<<< HEAD
     PRODUCT_SUPPORTS_VERITY \
     PRODUCT_OEM_PROPERTIES \
     PRODUCT_SYSTEM_PROPERTY_BLACKLIST \
     PRODUCT_SYSTEM_SERVER_JARS \
     PRODUCT_VERITY_SIGNING_KEY \
     PRODUCT_SYSTEM_VERITY_PARTITION \
-    PRODUCT_VENDOR_VERITY_PARTITION
-=======
+    PRODUCT_VENDOR_VERITY_PARTITION \
+    PRODUCT_DEX_PREOPT_IMAGE_IN_DATA \
     PRODUCT_DEX_PREOPT_MODULE_CONFIGS \
     PRODUCT_DEX_PREOPT_DEFAULT_FLAGS \
     PRODUCT_DEX_PREOPT_BOOT_FLAGS \
 
->>>>>>> 3907c03e
 
 define dump-product
 $(info ==== $(1) ====)\
