# This is included by the top-level Makefile.
# It sets up standard variables based on the
# current configuration and platform, which
# are not specific to what is being built.

# Only use ANDROID_BUILD_SHELL to wrap around bash.
# DO NOT use other shells such as zsh.
ifdef ANDROID_BUILD_SHELL
SHELL := $(ANDROID_BUILD_SHELL)
else
# Use bash, not whatever shell somebody has installed as /bin/sh
# This is repeated from main.mk, since envsetup.sh runs this file
# directly.
SHELL := /bin/bash
endif

# Utility variables.
empty :=
space := $(empty) $(empty)
comma := ,
# Note that make will eat the newline just before endef.
define newline


endef
# The pound character "#"
define pound
#
endef
# Unfortunately you can't simply define backslash as \ or \\.
backslash := \a
backslash := $(patsubst %a,%,$(backslash))

# Tell python not to spam the source tree with .pyc files.  This
# only has an effect on python 2.6 and above.
export PYTHONDONTWRITEBYTECODE := 1

ifneq ($(filter --color=always, $(GREP_OPTIONS)),)
$(warning The build system needs unmodified output of grep.)
$(error Please remove --color=always from your  $$GREP_OPTIONS)
endif

# Standard source directories.
# TODO: Enforce some kind of layering; only add include paths
#       when a module links against a particular library.
# TODO: See if we can remove most of these from the global list.
SRC_HEADERS := \
	$(TOPDIR)system/core/include \
	$(TOPDIR)system/media/audio/include \
	$(TOPDIR)hardware/libhardware/include \
	$(TOPDIR)hardware/libhardware_legacy/include \
	$(TOPDIR)hardware/ril/include \
	$(TOPDIR)libnativehelper/include \
	$(TOPDIR)frameworks/native/include \
	$(TOPDIR)frameworks/native/opengl/include \
	$(TOPDIR)frameworks/av/include \
	$(TOPDIR)frameworks/base/include
SRC_TARGET_DIR := $(TOPDIR)build/target
SRC_API_DIR := $(TOPDIR)prebuilts/sdk/api
SRC_SYSTEM_API_DIR := $(TOPDIR)prebuilts/sdk/system-api
SRC_TEST_API_DIR := $(TOPDIR)prebuilts/sdk/test-api

# Some specific paths to tools
SRC_DROIDDOC_DIR := $(TOPDIR)build/tools/droiddoc

# Various mappings to avoid hard-coding paths all over the place
include $(BUILD_SYSTEM)/pathmap.mk

# ###############################################################
# Build system internal files
# ###############################################################

BUILD_COMBOS:= $(BUILD_SYSTEM)/combo

CLEAR_VARS:= $(BUILD_SYSTEM)/clear_vars.mk
BUILD_HOST_STATIC_LIBRARY:= $(BUILD_SYSTEM)/host_static_library.mk
BUILD_HOST_SHARED_LIBRARY:= $(BUILD_SYSTEM)/host_shared_library.mk
BUILD_STATIC_LIBRARY:= $(BUILD_SYSTEM)/static_library.mk
BUILD_SHARED_LIBRARY:= $(BUILD_SYSTEM)/shared_library.mk
BUILD_EXECUTABLE:= $(BUILD_SYSTEM)/executable.mk
BUILD_HOST_EXECUTABLE:= $(BUILD_SYSTEM)/host_executable.mk
BUILD_PACKAGE:= $(BUILD_SYSTEM)/package.mk
BUILD_PHONY_PACKAGE:= $(BUILD_SYSTEM)/phony_package.mk
BUILD_HOST_PREBUILT:= $(BUILD_SYSTEM)/host_prebuilt.mk
BUILD_PREBUILT:= $(BUILD_SYSTEM)/prebuilt.mk
BUILD_MULTI_PREBUILT:= $(BUILD_SYSTEM)/multi_prebuilt.mk
BUILD_JAVA_LIBRARY:= $(BUILD_SYSTEM)/java_library.mk
BUILD_STATIC_JAVA_LIBRARY:= $(BUILD_SYSTEM)/static_java_library.mk
BUILD_HOST_JAVA_LIBRARY:= $(BUILD_SYSTEM)/host_java_library.mk
BUILD_DROIDDOC:= $(BUILD_SYSTEM)/droiddoc.mk
BUILD_COPY_HEADERS := $(BUILD_SYSTEM)/copy_headers.mk
BUILD_NATIVE_TEST := $(BUILD_SYSTEM)/native_test.mk
BUILD_NATIVE_BENCHMARK := $(BUILD_SYSTEM)/native_benchmark.mk
BUILD_HOST_NATIVE_TEST := $(BUILD_SYSTEM)/host_native_test.mk
BUILD_FUZZ_TEST := $(BUILD_SYSTEM)/fuzz_test.mk
BUILD_HOST_FUZZ_TEST := $(BUILD_SYSTEM)/host_fuzz_test.mk

BUILD_SHARED_TEST_LIBRARY := $(BUILD_SYSTEM)/shared_test_lib.mk
BUILD_HOST_SHARED_TEST_LIBRARY := $(BUILD_SYSTEM)/host_shared_test_lib.mk
BUILD_STATIC_TEST_LIBRARY := $(BUILD_SYSTEM)/static_test_lib.mk
BUILD_HOST_STATIC_TEST_LIBRARY := $(BUILD_SYSTEM)/host_static_test_lib.mk

BUILD_NOTICE_FILE := $(BUILD_SYSTEM)/notice_files.mk
BUILD_HOST_DALVIK_JAVA_LIBRARY := $(BUILD_SYSTEM)/host_dalvik_java_library.mk
BUILD_HOST_DALVIK_STATIC_JAVA_LIBRARY := $(BUILD_SYSTEM)/host_dalvik_static_java_library.mk


# ###############################################################
# Parse out any modifier targets.
# ###############################################################

# The 'showcommands' goal says to show the full command
# lines being executed, instead of a short message about
# the kind of operation being done.
SHOW_COMMANDS:= $(filter showcommands,$(MAKECMDGOALS))
hide := $(if $(SHOW_COMMANDS),,@)

################################################################
# Tools needed in product configuration makefiles.
################################################################
NORMALIZE_PATH := build/tools/normalize_path.py

# $(1): the paths to be normalized
define normalize-paths
$(if $(1),$(shell $(NORMALIZE_PATH) $(1)))
endef

# ###############################################################
# Set common values
# ###############################################################

# Set the extensions used for various packages
COMMON_PACKAGE_SUFFIX := .zip
COMMON_JAVA_PACKAGE_SUFFIX := .jar
COMMON_ANDROID_PACKAGE_SUFFIX := .apk

ifdef TMPDIR
JAVA_TMPDIR_ARG := -Djava.io.tmpdir=$(TMPDIR)
else
JAVA_TMPDIR_ARG :=
endif

# ###############################################################
# Include sub-configuration files
# ###############################################################

# ---------------------------------------------------------------
# Try to include buildspec.mk, which will try to set stuff up.
# If this file doesn't exist, the environment variables will
# be used, and if that doesn't work, then the default is an
# arm build
ifndef ANDROID_BUILDSPEC
ANDROID_BUILDSPEC := $(TOPDIR)buildspec.mk
endif
-include $(ANDROID_BUILDSPEC)

# ---------------------------------------------------------------
# Define most of the global variables.  These are the ones that
# are specific to the user's build configuration.
include $(BUILD_SYSTEM)/envsetup.mk

# Pruned directory options used when using findleaves.py
# See envsetup.mk for a description of SCAN_EXCLUDE_DIRS
FIND_LEAVES_EXCLUDES := $(addprefix --prune=, $(OUT_DIR) $(SCAN_EXCLUDE_DIRS) .repo .git)

# The build system exposes several variables for where to find the kernel
# headers:
#   TARGET_DEVICE_KERNEL_HEADERS is automatically created for the current
#       device being built. It is set as $(TARGET_DEVICE_DIR)/kernel-headers,
#       e.g. device/samsung/tuna/kernel-headers. This directory is not
#       explicitly set by anyone, the build system always adds this subdir.
#
#   TARGET_BOARD_KERNEL_HEADERS is specified by the BoardConfig.mk file
#       to allow other directories to be included. This is useful if there's
#       some common place where a few headers are being kept for a group
#       of devices. For example, device/<vendor>/common/kernel-headers could
#       contain some headers for several of <vendor>'s devices.
#
#   TARGET_PRODUCT_KERNEL_HEADERS is generated by the product inheritance
#       graph. This allows architecture products to provide headers for the
#       devices using that architecture. For example,
#       hardware/ti/omap4xxx/omap4.mk will specify
#       PRODUCT_VENDOR_KERNEL_HEADERS variable that specify where the omap4
#       specific headers are, e.g. hardware/ti/omap4xxx/kernel-headers.
#       The build system then combines all the values specified by all the
#       PRODUCT_VENDOR_KERNEL_HEADERS directives in the product inheritance
#       tree and then exports a TARGET_PRODUCT_KERNEL_HEADERS variable.
#
# The layout of subdirs in any of the kernel-headers dir should mirror the
# layout of the kernel include/ directory. For example,
#     device/samsung/tuna/kernel-headers/linux/,
#     hardware/ti/omap4xxx/kernel-headers/media/,
#     etc.
#
# NOTE: These directories MUST contain post-processed headers using the
# bionic/libc/kernel/tools/clean_header.py tool. Additionally, the original
# kernel headers must also be checked in, but in a different subdirectory. By
# convention, the originals should be checked into original-kernel-headers
# directory of the same parent dir. For example,
#     device/samsung/tuna/kernel-headers            <----- post-processed
#     device/samsung/tuna/original-kernel-headers   <----- originals
#
TARGET_DEVICE_KERNEL_HEADERS := $(strip $(wildcard $(TARGET_DEVICE_DIR)/kernel-headers))

define validate-kernel-headers
$(if $(firstword $(foreach hdr_dir,$(1),\
         $(filter-out kernel-headers,$(notdir $(hdr_dir))))),\
     $(error Kernel header dirs must be end in kernel-headers: $(1)))
endef
# also allow the board config to provide additional directories since
# there could be device/oem/base_hw and device/oem/derived_hw
# that both are valid devices but derived_hw needs to use kernel headers
# from base_hw.
TARGET_BOARD_KERNEL_HEADERS := $(strip $(wildcard $(TARGET_BOARD_KERNEL_HEADERS)))
TARGET_BOARD_KERNEL_HEADERS := $(patsubst %/,%,$(TARGET_BOARD_KERNEL_HEADERS))
$(call validate-kernel-headers,$(TARGET_BOARD_KERNEL_HEADERS))

# then add product-inherited includes, to allow for
# hardware/sivendor/chip/chip.mk to include their own headers
TARGET_PRODUCT_KERNEL_HEADERS := $(strip $(wildcard $(PRODUCT_VENDOR_KERNEL_HEADERS)))
TARGET_PRODUCT_KERNEL_HEADERS := $(patsubst %/,%,$(TARGET_PRODUCT_KERNEL_HEADERS))
$(call validate-kernel-headers,$(TARGET_PRODUCT_KERNEL_HEADERS))

# Clean up/verify variables defined by the board config file.
TARGET_BOOTLOADER_BOARD_NAME := $(strip $(TARGET_BOOTLOADER_BOARD_NAME))
TARGET_CPU_ABI := $(strip $(TARGET_CPU_ABI))
ifeq ($(TARGET_CPU_ABI),)
  $(error No TARGET_CPU_ABI defined by board config: $(board_config_mk))
endif
TARGET_CPU_ABI2 := $(strip $(TARGET_CPU_ABI2))

# Commands to generate .toc file common to ELF .so files.
define _gen_toc_command_for_elf
$(hide) ($($(PRIVATE_2ND_ARCH_VAR_PREFIX)$(PRIVATE_PREFIX)READELF) -d $(1) | grep SONAME || echo "No SONAME for $1") > $(2)
$(hide) $($(PRIVATE_2ND_ARCH_VAR_PREFIX)$(PRIVATE_PREFIX)READELF) --dyn-syms $(1) | awk '{$$2=""; $$3=""; print}' >> $(2)
endef

# Commands to generate .toc file from Darwin dynamic library.
define _gen_toc_command_for_macho
$(hide) otool -l $(1) | grep LC_ID_DYLIB -A 5 > $(2)
$(hide) nm -gP $(1) | cut -f1-2 -d" " | grep -v U$$ >> $(2)
endef

combo_target := HOST_
combo_2nd_arch_prefix :=
include $(BUILD_SYSTEM)/combo/select.mk

# Load the 2nd host arch if it's needed.
ifdef HOST_2ND_ARCH
combo_target := HOST_
combo_2nd_arch_prefix := $(HOST_2ND_ARCH_VAR_PREFIX)
include $(BUILD_SYSTEM)/combo/select.mk
endif

# Load the windows cross compiler under Linux
ifdef HOST_CROSS_OS
combo_target := HOST_CROSS_
combo_2nd_arch_prefix :=
include $(BUILD_SYSTEM)/combo/select.mk

ifdef HOST_CROSS_2ND_ARCH
combo_target := HOST_CROSS_
combo_2nd_arch_prefix := $(HOST_CROSS_2ND_ARCH_VAR_PREFIX)
include $(BUILD_SYSTEM)/combo/select.mk
endif
endif

# on windows, the tools have .exe at the end, and we depend on the
# host config stuff being done first

combo_target := TARGET_
combo_2nd_arch_prefix :=
include $(BUILD_SYSTEM)/combo/select.mk

# Load the 2nd target arch if it's needed.
ifdef TARGET_2ND_ARCH
combo_target := TARGET_
combo_2nd_arch_prefix := $(TARGET_2ND_ARCH_VAR_PREFIX)
include $(BUILD_SYSTEM)/combo/select.mk
endif

include $(BUILD_SYSTEM)/ccache.mk
include $(BUILD_SYSTEM)/goma.mk

ifdef TARGET_PREFER_32_BIT
TARGET_PREFER_32_BIT_APPS := true
TARGET_PREFER_32_BIT_EXECUTABLES := true
endif

ifeq (,$(TARGET_SUPPORTS_32_BIT_APPS)$(TARGET_SUPPORTS_64_BIT_APPS))
  TARGET_SUPPORTS_32_BIT_APPS := true
endif

# "ro.product.cpu.abilist32" and "ro.product.cpu.abilist64" are
# comma separated lists of the 32 and 64 bit ABIs (in order of
# preference) that the target supports. If TARGET_CPU_ABI_LIST_{32,64}_BIT
# are defined by the board config, we use them. Else, we construct
# these lists based on whether TARGET_IS_64_BIT is set.
#
# Note that this assumes that the 2ND_CPU_ABI for a 64 bit target
# is always 32 bits. If this isn't the case, these variables should
# be overriden in the board configuration.
ifeq (,$(TARGET_CPU_ABI_LIST_64_BIT))
  ifeq (true|true,$(TARGET_IS_64_BIT)|$(TARGET_SUPPORTS_64_BIT_APPS))
    TARGET_CPU_ABI_LIST_64_BIT := $(TARGET_CPU_ABI) $(TARGET_CPU_ABI2)
  endif
endif

ifeq (,$(TARGET_CPU_ABI_LIST_32_BIT))
  ifneq (true,$(TARGET_IS_64_BIT))
    TARGET_CPU_ABI_LIST_32_BIT := $(TARGET_CPU_ABI) $(TARGET_CPU_ABI2)
  else
    ifeq (true,$(TARGET_SUPPORTS_32_BIT_APPS))
      # For a 64 bit target, assume that the 2ND_CPU_ABI
      # is a 32 bit ABI.
      TARGET_CPU_ABI_LIST_32_BIT := $(TARGET_2ND_CPU_ABI) $(TARGET_2ND_CPU_ABI2)
    endif
  endif
endif

# "ro.product.cpu.abilist" is a comma separated list of ABIs (in order
# of preference) that the target supports. If a TARGET_CPU_ABI_LIST
# is specified by the board configuration, we use that. If not, we
# build a list out of the TARGET_CPU_ABIs specified by the config.
ifeq (,$(TARGET_CPU_ABI_LIST))
  ifeq ($(TARGET_IS_64_BIT)|$(TARGET_PREFER_32_BIT_APPS),true|true)
    TARGET_CPU_ABI_LIST := $(TARGET_CPU_ABI_LIST_32_BIT) $(TARGET_CPU_ABI_LIST_64_BIT)
  else
    TARGET_CPU_ABI_LIST := $(TARGET_CPU_ABI_LIST_64_BIT) $(TARGET_CPU_ABI_LIST_32_BIT)
  endif
endif

# Strip whitespace from the ABI list string.
TARGET_CPU_ABI_LIST := $(subst $(space),$(comma),$(strip $(TARGET_CPU_ABI_LIST)))
TARGET_CPU_ABI_LIST_32_BIT := $(subst $(space),$(comma),$(strip $(TARGET_CPU_ABI_LIST_32_BIT)))
TARGET_CPU_ABI_LIST_64_BIT := $(subst $(space),$(comma),$(strip $(TARGET_CPU_ABI_LIST_64_BIT)))

# Compute TARGET_TOOLCHAIN_ROOT from TARGET_TOOLS_PREFIX
# if only TARGET_TOOLS_PREFIX is passed to the make command.
ifndef TARGET_TOOLCHAIN_ROOT
TARGET_TOOLCHAIN_ROOT := $(patsubst %/, %, $(dir $(TARGET_TOOLS_PREFIX)))
TARGET_TOOLCHAIN_ROOT := $(patsubst %/, %, $(dir $(TARGET_TOOLCHAIN_ROOT)))
TARGET_TOOLCHAIN_ROOT := $(wildcard $(TARGET_TOOLCHAIN_ROOT))
endif

# Normalize WITH_STATIC_ANALYZER and WITH_SYNTAX_CHECK
ifeq ($(strip $(WITH_STATIC_ANALYZER)),0)
  WITH_STATIC_ANALYZER :=
endif
ifeq ($(strip $(WITH_SYNTAX_CHECK)),0)
  WITH_SYNTAX_CHECK :=
endif

# define clang/llvm versions and base directory.
include $(BUILD_SYSTEM)/clang/versions.mk

# Unset WITH_TIDY_ONLY if global WITH_TIDY_ONLY is not true nor 1.
ifeq (,$(filter 1 true,$(WITH_TIDY_ONLY)))
  WITH_TIDY_ONLY :=
endif

PATH_TO_CLANG_TIDY := \
    $(LLVM_PREBUILTS_BASE)/$(BUILD_OS)-x86/$(LLVM_PREBUILTS_VERSION)/bin/clang-tidy
ifeq ($(wildcard $(PATH_TO_CLANG_TIDY)),)
  ifneq (,$(filter 1 true,$(WITH_TIDY)))
    $(warning *** Disable WITH_TIDY because $(PATH_TO_CLANG_TIDY) does not exist)
  endif
  PATH_TO_CLANG_TIDY :=
endif

# Disable WITH_STATIC_ANALYZER and WITH_SYNTAX_CHECK if tool can't be found
SYNTAX_TOOLS_PREFIX := \
    $(LLVM_PREBUILTS_BASE)/$(BUILD_OS)-x86/$(LLVM_PREBUILTS_VERSION)/tools/scan-build/libexec
ifneq ($(strip $(WITH_STATIC_ANALYZER)),)
  ifeq ($(wildcard $(SYNTAX_TOOLS_PREFIX)/ccc-analyzer),)
    $(warning *** Disable WITH_STATIC_ANALYZER because $(SYNTAX_TOOLS_PREFIX)/ccc-analyzer does not exist)
    WITH_STATIC_ANALYZER :=
  endif
endif

# WITH_STATIC_ANALYZER trumps WITH_SYNTAX_CHECK
ifneq ($(strip $(WITH_STATIC_ANALYZER)),)
  ifneq ($(strip $(WITH_SYNTAX_CHECK)),)
    $(warning *** Disable WITH_SYNTAX_CHECK in the presence of static analyzer WITH_STATIC_ANALYZER)
    WITH_SYNTAX_CHECK :=
  endif
endif

# Pick a Java compiler.
include $(BUILD_SYSTEM)/combo/javac.mk

# ---------------------------------------------------------------
# Check that the configuration is current.  We check that
# BUILD_ENV_SEQUENCE_NUMBER is current against this value.
# Don't fail if we're called from envsetup, so they have a
# chance to update their environment.

ifeq (,$(strip $(CALLED_FROM_SETUP)))
ifneq (,$(strip $(BUILD_ENV_SEQUENCE_NUMBER)))
ifneq ($(BUILD_ENV_SEQUENCE_NUMBER),$(CORRECT_BUILD_ENV_SEQUENCE_NUMBER))
$(warning BUILD_ENV_SEQUENCE_NUMBER is set incorrectly.)
$(info *** If you use envsetup/lunch/choosecombo:)
$(info ***   - Re-execute envsetup (". envsetup.sh"))
$(info ***   - Re-run lunch or choosecombo)
$(info *** If you use buildspec.mk:)
$(info ***   - Look at buildspec.mk.default to see what has changed)
$(info ***   - Update BUILD_ENV_SEQUENCE_NUMBER to "$(CORRECT_BUILD_ENV_SEQUENCE_NUMBER)")
$(error bailing..)
endif
endif
endif

# Set up PDK so we can use TARGET_BUILD_PDK to select prebuilt tools below
.PHONY: pdk fusion
pdk fusion: $(DEFAULT_GOAL)

# What to build:
# pdk fusion if:
# 1) PDK_FUSION_PLATFORM_ZIP is passed in from the environment
# or
# 2) the platform.zip exists in the default location
# or
# 3) fusion is a command line build goal,
#    PDK_FUSION_PLATFORM_ZIP is needed anyway, then do we need the 'fusion' goal?
# otherwise pdk only if:
# 1) pdk is a command line build goal
# or
# 2) TARGET_BUILD_PDK is passed in from the environment

# if PDK_FUSION_PLATFORM_ZIP is specified, do not override.
ifndef PDK_FUSION_PLATFORM_ZIP
# Most PDK project paths should be using vendor/pdk/TARGET_DEVICE
# but some legacy ones (e.g. mini_armv7a_neon generic PDK) were setup
# with vendor/pdk/TARGET_PRODUCT.
_pdk_fusion_default_platform_zip = $(strip \
  $(wildcard vendor/pdk/$(TARGET_DEVICE)/$(TARGET_PRODUCT)-$(TARGET_BUILD_VARIANT)/platform/platform.zip) \
  $(wildcard vendor/pdk/$(TARGET_DEVICE)/$(patsubst aosp_%,full_%,$(TARGET_PRODUCT))-$(TARGET_BUILD_VARIANT)/platform/platform.zip) \
  $(wildcard vendor/pdk/$(TARGET_PRODUCT)/$(TARGET_PRODUCT)-$(TARGET_BUILD_VARIANT)/platform/platform.zip) \
  $(wildcard vendor/pdk/$(TARGET_PRODUCT)/$(patsubst aosp_%,full_%,$(TARGET_PRODUCT))-$(TARGET_BUILD_VARIANT)/platform/platform.zip))
ifneq (,$(_pdk_fusion_default_platform_zip))
PDK_FUSION_PLATFORM_ZIP := $(word 1, $(_pdk_fusion_default_platform_zip))
TARGET_BUILD_PDK := true
endif # _pdk_fusion_default_platform_zip
endif # !PDK_FUSION_PLATFORM_ZIP

ifneq (,$(filter pdk fusion, $(MAKECMDGOALS)))
TARGET_BUILD_PDK := true
ifneq (,$(filter fusion, $(MAKECMDGOALS)))
ifndef PDK_FUSION_PLATFORM_ZIP
  $(error Specify PDK_FUSION_PLATFORM_ZIP to do a PDK fusion.)
endif
endif  # fusion
endif  # pdk or fusion

ifdef PDK_FUSION_PLATFORM_ZIP
TARGET_BUILD_PDK := true
ifeq (,$(wildcard $(PDK_FUSION_PLATFORM_ZIP)))
  $(error Cannot find file $(PDK_FUSION_PLATFORM_ZIP).)
endif
endif

BUILD_PLATFORM_ZIP := $(filter platform platform-java,$(MAKECMDGOALS))

#
# Tools that are prebuilts for TARGET_BUILD_APPS
#
prebuilt_sdk_tools := prebuilts/sdk/tools
prebuilt_sdk_tools_bin := $(prebuilt_sdk_tools)/$(HOST_OS)/bin

ACP := $(HOST_OUT_EXECUTABLES)/acp
AIDL := $(HOST_OUT_EXECUTABLES)/aidl
AAPT := $(HOST_OUT_EXECUTABLES)/aapt
AAPT2 := $(HOST_OUT_EXECUTABLES)/aapt2
ZIPALIGN := $(HOST_OUT_EXECUTABLES)/zipalign
SIGNAPK_JAR := $(HOST_OUT_JAVA_LIBRARIES)/signapk$(COMMON_JAVA_PACKAGE_SUFFIX)
SIGNAPK_JNI_LIBRARY_PATH := $(HOST_OUT_SHARED_LIBRARIES)
LLVM_RS_CC := $(HOST_OUT_EXECUTABLES)/llvm-rs-cc
BCC_COMPAT := $(HOST_OUT_EXECUTABLES)/bcc_compat

DX := $(HOST_OUT_EXECUTABLES)/dx
MAINDEXCLASSES := $(HOST_OUT_EXECUTABLES)/mainDexClasses

# Always use prebuilts for ckati and makeparallel
CKATI := $(prebuilt_sdk_tools_bin)/ckati
MAKEPARALLEL := $(prebuilt_sdk_tools_bin)/makeparallel

USE_PREBUILT_SDK_TOOLS_IN_PLACE := true

# Override the definitions above for unbundled and PDK builds
ifneq (,$(TARGET_BUILD_APPS)$(filter true,$(TARGET_BUILD_PDK)))
ACP := $(prebuilt_sdk_tools_bin)/acp
AIDL := $(prebuilt_sdk_tools_bin)/aidl
AAPT := $(prebuilt_sdk_tools_bin)/aapt
AAPT2 := $(prebuilt_sdk_tools_bin)/aapt2
ZIPALIGN := $(prebuilt_sdk_tools_bin)/zipalign
SIGNAPK_JAR := $(prebuilt_sdk_tools)/lib/signapk$(COMMON_JAVA_PACKAGE_SUFFIX)
# Use 64-bit libraries unconditionally because 32-bit JVMs are no longer supported
SIGNAPK_JNI_LIBRARY_PATH := $(prebuilt_sdk_tools)/$(HOST_OS)/lib64

DX := $(prebuilt_sdk_tools)/dx
MAINDEXCLASSES := $(prebuilt_sdk_tools)/mainDexClasses

# Don't use prebuilts in PDK
ifneq ($(TARGET_BUILD_PDK),true)
LLVM_RS_CC := $(prebuilt_sdk_tools_bin)/llvm-rs-cc
BCC_COMPAT := $(prebuilt_sdk_tools_bin)/bcc_compat
endif # TARGET_BUILD_PDK
endif # TARGET_BUILD_APPS || TARGET_BUILD_PDK
prebuilt_sdk_tools :=
prebuilt_sdk_tools_bin :=


# ---------------------------------------------------------------
# Generic tools.
JACK := $(HOST_OUT_EXECUTABLES)/jack

LEX := prebuilts/misc/$(BUILD_OS)-$(HOST_PREBUILT_ARCH)/flex/flex-2.5.39
# The default PKGDATADIR built in the prebuilt bison is a relative path
# external/bison/data.
# To run bison from elsewhere you need to set up enviromental variable
# BISON_PKGDATADIR.
BISON_PKGDATADIR := $(PWD)/external/bison/data
BISON := prebuilts/misc/$(BUILD_OS)-$(HOST_PREBUILT_ARCH)/bison/bison
YACC := $(BISON) -d
BISON_DATA := $(wildcard external/bison/data/* external/bison/data/*/*)

YASM := prebuilts/misc/$(BUILD_OS)-$(HOST_PREBUILT_ARCH)/yasm/yasm

DOXYGEN:= doxygen
AIDL_CPP := $(HOST_OUT_EXECUTABLES)/aidl-cpp$(HOST_EXECUTABLE_SUFFIX)
ifeq ($(HOST_OS),linux)
BREAKPAD_DUMP_SYMS := $(HOST_OUT_EXECUTABLES)/dump_syms
else
# For non-supported hosts, do not generate breakpad symbols.
BREAKPAD_GENERATE_SYMBOLS := false
endif
PROTOC := $(HOST_OUT_EXECUTABLES)/aprotoc$(HOST_EXECUTABLE_SUFFIX)
<<<<<<< HEAD
NANOPB_SRCS := external/nanopb-c/generator/protoc-gen-nanopb \
    $(wildcard external/nanopb-c/generator/*.py \
               external/nanopb-c/generator/google/*.py \
               external/nanopb-c/generator/proto/*.py)
=======
VTSC := $(HOST_OUT_EXECUTABLES)/vtsc$(HOST_EXECUTABLE_SUFFIX)
>>>>>>> 75a72a14
DBUS_GENERATOR := $(HOST_OUT_EXECUTABLES)/dbus-binding-generator
MKBOOTFS := $(HOST_OUT_EXECUTABLES)/mkbootfs$(HOST_EXECUTABLE_SUFFIX)
MINIGZIP := $(HOST_OUT_EXECUTABLES)/minigzip$(HOST_EXECUTABLE_SUFFIX)
ifeq (,$(strip $(BOARD_CUSTOM_MKBOOTIMG)))
MKBOOTIMG := $(HOST_OUT_EXECUTABLES)/mkbootimg$(HOST_EXECUTABLE_SUFFIX)
else
MKBOOTIMG := $(BOARD_CUSTOM_MKBOOTIMG)
endif
ifeq (,$(strip $(BOARD_CUSTOM_BPTTOOL)))
BPTTOOL := $(HOST_OUT_EXECUTABLES)/bpttool$(HOST_EXECUTABLE_SUFFIX)
else
BPTTOOL := $(BOARD_CUSTOM_BPTTOOL)
endif
ifeq (,$(strip $(BOARD_CUSTOM_BVBTOOL)))
BVBTOOL := $(HOST_OUT_EXECUTABLES)/bvbtool$(HOST_EXECUTABLE_SUFFIX)
else
BVBTOOL := $(BOARD_CUSTOM_BVBTOOL)
endif
APICHECK := $(HOST_OUT_EXECUTABLES)/apicheck$(HOST_EXECUTABLE_SUFFIX)
FS_GET_STATS := $(HOST_OUT_EXECUTABLES)/fs_get_stats$(HOST_EXECUTABLE_SUFFIX)
MAKE_EXT4FS := $(HOST_OUT_EXECUTABLES)/make_ext4fs$(HOST_EXECUTABLE_SUFFIX)
BLK_ALLOC_TO_BASE_FS := $(HOST_OUT_EXECUTABLES)/blk_alloc_to_base_fs$(HOST_EXECUTABLE_SUFFIX)
MKEXTUSERIMG := $(HOST_OUT_EXECUTABLES)/mkuserimg.sh
MAKE_SQUASHFS := $(HOST_OUT_EXECUTABLES)/mksquashfs$(HOST_EXECUTABLE_SUFFIX)
MKSQUASHFSUSERIMG := $(HOST_OUT_EXECUTABLES)/mksquashfsimage.sh
MAKE_F2FS := $(HOST_OUT_EXECUTABLES)/make_f2fs$(HOST_EXECUTABLE_SUFFIX)
MKF2FSUSERIMG := $(HOST_OUT_EXECUTABLES)/mkf2fsuserimg.sh
SIMG2IMG := $(HOST_OUT_EXECUTABLES)/simg2img$(HOST_EXECUTABLE_SUFFIX)
IMG2SIMG := $(HOST_OUT_EXECUTABLES)/img2simg$(HOST_EXECUTABLE_SUFFIX)
E2FSCK := $(HOST_OUT_EXECUTABLES)/e2fsck$(HOST_EXECUTABLE_SUFFIX)
MKTARBALL := build/tools/mktarball.sh
TUNE2FS := $(HOST_OUT_EXECUTABLES)/tune2fs$(HOST_EXECUTABLE_SUFFIX)
JARJAR := $(HOST_OUT_JAVA_LIBRARIES)/jarjar.jar
DATA_BINDING_COMPILER := $(HOST_OUT_JAVA_LIBRARIES)/databinding-compiler.jar

ifneq ($(ANDROID_JACK_EXTRA_ARGS),)
JACK_DEFAULT_ARGS :=
DEFAULT_JACK_EXTRA_ARGS := $(ANDROID_JACK_EXTRA_ARGS)
else
JACK_DEFAULT_ARGS := $(BUILD_SYSTEM)/jack-default.args
DEFAULT_JACK_EXTRA_ARGS := @$(JACK_DEFAULT_ARGS)
endif
# Turn off jack warnings by default.
DEFAULT_JACK_EXTRA_ARGS += --verbose error

PROGUARD := external/proguard/bin/proguard.sh
JAVATAGS := build/tools/java-event-log-tags.py
MERGETAGS := build/tools/merge-event-log-tags.py
BUILD_IMAGE_SRCS := $(wildcard build/tools/releasetools/*.py)
APPEND2SIMG := $(HOST_OUT_EXECUTABLES)/append2simg
VERITY_SIGNER := $(HOST_OUT_EXECUTABLES)/verity_signer
BUILD_VERITY_TREE := $(HOST_OUT_EXECUTABLES)/build_verity_tree
BOOT_SIGNER := $(HOST_OUT_EXECUTABLES)/boot_signer
FUTILITY := prebuilts/misc/$(BUILD_OS)-$(HOST_PREBUILT_ARCH)/futility/futility
VBOOT_SIGNER := prebuilts/misc/scripts/vboot_signer/vboot_signer.sh
FEC := $(HOST_OUT_EXECUTABLES)/fec

ifndef TARGET_BUILD_APPS
ZIPTIME := $(HOST_OUT_EXECUTABLES)/ziptime$(HOST_EXECUTABLE_SUFFIX)
endif

# ijar converts a .jar file to a smaller .jar file which only has its
# interfaces.
IJAR := $(HOST_OUT_EXECUTABLES)/ijar$(BUILD_EXECUTABLE_SUFFIX)
DEXDUMP := $(HOST_OUT_EXECUTABLES)/dexdump2$(BUILD_EXECUTABLE_SUFFIX)

# relocation packer
RELOCATION_PACKER := prebuilts/misc/$(BUILD_OS)-$(HOST_PREBUILT_ARCH)/relocation_packer/relocation_packer

FINDBUGS_DIR := external/owasp/sanitizer/tools/findbugs/bin
FINDBUGS := $(FINDBUGS_DIR)/findbugs
EMMA_JAR := external/emma/lib/emma$(COMMON_JAVA_PACKAGE_SUFFIX)

# Tool to merge AndroidManifest.xmls
ANDROID_MANIFEST_MERGER := java -classpath prebuilts/devtools/tools/lib/manifest-merger.jar com.android.manifmerger.Main merge

COLUMN:= column

# We may not have the right JAVA_HOME/PATH set up yet when this is run from envsetup.sh.
ifneq ($(CALLED_FROM_SETUP),true)
HOST_JDK_TOOLS_JAR:= $(shell $(BUILD_SYSTEM)/find-jdk-tools-jar.sh)

ifneq ($(HOST_JDK_TOOLS_JAR),)
ifeq ($(wildcard $(HOST_JDK_TOOLS_JAR)),)
$(error Error: could not find jdk tools.jar at $(HOST_JDK_TOOLS_JAR), please check if your JDK was installed correctly)
endif
endif

# Is the host JDK 64-bit version?
HOST_JDK_IS_64BIT_VERSION :=
ifneq ($(filter 64-Bit, $(shell java -version 2>&1)),)
HOST_JDK_IS_64BIT_VERSION := true
endif
endif  # CALLED_FROM_SETUP not true

# It's called md5 on Mac OS and md5sum on Linux
ifeq ($(HOST_OS),darwin)
MD5SUM:=md5 -q
else
MD5SUM:=md5sum
endif

APICHECK_CLASSPATH := $(HOST_JDK_TOOLS_JAR)
APICHECK_CLASSPATH := $(APICHECK_CLASSPATH):$(HOST_OUT_JAVA_LIBRARIES)/doclava$(COMMON_JAVA_PACKAGE_SUFFIX)
APICHECK_CLASSPATH := $(APICHECK_CLASSPATH):$(HOST_OUT_JAVA_LIBRARIES)/jsilver$(COMMON_JAVA_PACKAGE_SUFFIX)
APICHECK_COMMAND := $(APICHECK) -JXmx1024m -J"classpath $(APICHECK_CLASSPATH)"

# The default key if not set as LOCAL_CERTIFICATE
ifdef PRODUCT_DEFAULT_DEV_CERTIFICATE
  DEFAULT_SYSTEM_DEV_CERTIFICATE := $(PRODUCT_DEFAULT_DEV_CERTIFICATE)
else
  DEFAULT_SYSTEM_DEV_CERTIFICATE := build/target/product/security/testkey
endif

# ###############################################################
# Set up final options.
# ###############################################################

ifneq ($(COMMON_GLOBAL_CFLAGS)$(COMMON_GLOBAL_CPPFLAGS),)
$(warning COMMON_GLOBAL_C(PP)FLAGS changed)
$(info *** Device configurations are no longer allowed to change the global flags.)
$(info *** COMMON_GLOBAL_CFLAGS: $(COMMON_GLOBAL_CFLAGS))
$(info *** COMMON_GLOBAL_CPPFLAGS: $(COMMON_GLOBAL_CPPFLAGS))
$(error bailing...)
endif

# These can be changed to modify both host and device modules.
COMMON_GLOBAL_CFLAGS:= -DANDROID -fmessage-length=0 -W -Wall -Wno-unused -Winit-self -Wpointer-arith
COMMON_RELEASE_CFLAGS:= -DNDEBUG -UDEBUG

# Force gcc to always output color diagnostics.  Ninja will strip the ANSI
# color codes if it is not running in a terminal.
ifdef BUILDING_WITH_NINJA
COMMON_GLOBAL_CFLAGS += -fdiagnostics-color
endif

COMMON_GLOBAL_CPPFLAGS:= -Wsign-promo
COMMON_RELEASE_CPPFLAGS:=

GLOBAL_CFLAGS_NO_OVERRIDE := \
    -Werror=int-to-pointer-cast \
    -Werror=pointer-to-int-cast \

GLOBAL_CLANG_CFLAGS_NO_OVERRIDE := \
    -Werror=address-of-temporary \
    -Werror=null-dereference \
    -Werror=return-type \

GLOBAL_CPPFLAGS_NO_OVERRIDE :=

# list of flags to turn specific warnings in to errors
TARGET_ERROR_FLAGS := -Werror=return-type -Werror=non-virtual-dtor -Werror=address -Werror=sequence-point -Werror=date-time

# We run gcc/clang with PWD=/proc/self/cwd to remove the $TOP
# from the debug output. That way two builds in two different
# directories will create the same output.
# /proc doesn't exist on Darwin.
ifeq ($(HOST_OS),linux)
RELATIVE_PWD := PWD=/proc/self/cwd
# Remove this useless prefix from the debug output.
COMMON_GLOBAL_CFLAGS += -fdebug-prefix-map=/proc/self/cwd=
else
RELATIVE_PWD :=
endif

# Allow the C/C++ macros __DATE__ and __TIME__ to be set to the
# build date and time, so that a build may be repeated.
# Write the date and time to a file so that the command line
# doesn't change every time, which would cause ninja to rebuild
# the files.
$(shell mkdir -p $(OUT_DIR) && \
    $(DATE) "+%b %_d %Y" > $(OUT_DIR)/build_c_date.txt && \
    $(DATE) +%T > $(OUT_DIR)/build_c_time.txt)
BUILD_DATETIME_C_DATE := $$(cat $(OUT_DIR)/build_c_date.txt)
BUILD_DATETIME_C_TIME := $$(cat $(OUT_DIR)/build_c_time.txt)
ifeq ($(OVERRIDE_C_DATE_TIME),true)
COMMON_GLOBAL_CFLAGS += -Wno-builtin-macro-redefined -D__DATE__="\"$(BUILD_DATETIME_C_DATE)\"" -D__TIME__=\"$(BUILD_DATETIME_C_TIME)\"
endif

HOST_GLOBAL_CFLAGS += $(COMMON_GLOBAL_CFLAGS)
HOST_RELEASE_CFLAGS += $(COMMON_RELEASE_CFLAGS)

HOST_GLOBAL_CPPFLAGS += $(COMMON_GLOBAL_CPPFLAGS)
HOST_RELEASE_CPPFLAGS += $(COMMON_RELEASE_CPPFLAGS)

TARGET_GLOBAL_CFLAGS += $(COMMON_GLOBAL_CFLAGS)
TARGET_RELEASE_CFLAGS += $(COMMON_RELEASE_CFLAGS)

TARGET_GLOBAL_CPPFLAGS += $(COMMON_GLOBAL_CPPFLAGS)
TARGET_RELEASE_CPPFLAGS += $(COMMON_RELEASE_CPPFLAGS)

HOST_GLOBAL_LD_DIRS += -L$(HOST_OUT_INTERMEDIATE_LIBRARIES)
TARGET_GLOBAL_LD_DIRS += -L$(TARGET_OUT_INTERMEDIATE_LIBRARIES)

HOST_PROJECT_INCLUDES:= $(SRC_HEADERS) $(HOST_OUT_HEADERS)
TARGET_PROJECT_INCLUDES:= $(SRC_HEADERS) $(TARGET_OUT_HEADERS) \
		$(TARGET_DEVICE_KERNEL_HEADERS) $(TARGET_BOARD_KERNEL_HEADERS) \
		$(TARGET_PRODUCT_KERNEL_HEADERS)

# Many host compilers don't support these flags, so we have to make
# sure to only specify them for the target compilers checked in to
# the source tree.
TARGET_GLOBAL_CFLAGS += $(TARGET_ERROR_FLAGS)

HOST_GLOBAL_CFLAGS += $(HOST_RELEASE_CFLAGS)
HOST_GLOBAL_CPPFLAGS += $(HOST_RELEASE_CPPFLAGS)

TARGET_GLOBAL_CFLAGS += $(TARGET_RELEASE_CFLAGS)
TARGET_GLOBAL_CPPFLAGS += $(TARGET_RELEASE_CPPFLAGS)

ifdef TARGET_2ND_ARCH
$(TARGET_2ND_ARCH_VAR_PREFIX)TARGET_GLOBAL_CFLAGS += $(COMMON_GLOBAL_CFLAGS)
$(TARGET_2ND_ARCH_VAR_PREFIX)TARGET_RELEASE_CFLAGS += $(COMMON_RELEASE_CFLAGS)
$(TARGET_2ND_ARCH_VAR_PREFIX)TARGET_GLOBAL_CPPFLAGS += $(COMMON_GLOBAL_CPPFLAGS)
$(TARGET_2ND_ARCH_VAR_PREFIX)TARGET_RELEASE_CPPFLAGS += $(COMMON_RELEASE_CPPFLAGS)
$(TARGET_2ND_ARCH_VAR_PREFIX)TARGET_GLOBAL_LD_DIRS += -L$($(TARGET_2ND_ARCH_VAR_PREFIX)TARGET_OUT_INTERMEDIATE_LIBRARIES)
$(TARGET_2ND_ARCH_VAR_PREFIX)TARGET_PROJECT_INCLUDES := $(TARGET_PROJECT_INCLUDES)
$(TARGET_2ND_ARCH_VAR_PREFIX)TARGET_GLOBAL_CFLAGS += $(TARGET_ERROR_FLAGS)
$(TARGET_2ND_ARCH_VAR_PREFIX)TARGET_GLOBAL_CFLAGS += $($(TARGET_2ND_ARCH_VAR_PREFIX)TARGET_RELEASE_CFLAGS)
$(TARGET_2ND_ARCH_VAR_PREFIX)TARGET_GLOBAL_CPPFLAGS += $($(TARGET_2ND_ARCH_VAR_PREFIX)TARGET_RELEASE_CPPFLAGS)
endif

ifdef HOST_2ND_ARCH
$(HOST_2ND_ARCH_VAR_PREFIX)HOST_GLOBAL_CFLAGS += $(COMMON_GLOBAL_CFLAGS)
$(HOST_2ND_ARCH_VAR_PREFIX)HOST_RELEASE_CFLAGS += $(COMMON_RELEASE_CFLAGS)
$(HOST_2ND_ARCH_VAR_PREFIX)HOST_GLOBAL_CPPFLAGS += $(COMMON_GLOBAL_CPPFLAGS)
$(HOST_2ND_ARCH_VAR_PREFIX)HOST_RELEASE_CPPFLAGS += $(COMMON_RELEASE_CPPFLAGS)
$(HOST_2ND_ARCH_VAR_PREFIX)HOST_GLOBAL_LD_DIRS += -L$($(HOST_2ND_ARCH_VAR_PREFIX)HOST_OUT_INTERMEDIATE_LIBRARIES)
$(HOST_2ND_ARCH_VAR_PREFIX)HOST_PROJECT_INCLUDES := $(HOST_PROJECT_INCLUDES)
$(HOST_2ND_ARCH_VAR_PREFIX)HOST_GLOBAL_CFLAGS += $($(HOST_2ND_ARCH_VAR_PREFIX)HOST_RELEASE_CFLAGS)
$(HOST_2ND_ARCH_VAR_PREFIX)HOST_GLOBAL_CPPFLAGS += $($(HOST_2ND_ARCH_VAR_PREFIX)HOST_RELEASE_CPPFLAGS)
endif

ifdef HOST_CROSS_OS
HOST_CROSS_GLOBAL_CFLAGS += $(filter-out $(HOST_CROSS_UNKNOWN_CFLAGS),$(COMMON_GLOBAL_CFLAGS))
HOST_CROSS_RELEASE_CFLAGS += $(COMMON_RELEASE_CFLAGS)
HOST_CROSS_GLOBAL_CPPFLAGS += $(COMMON_GLOBAL_CPPFLAGS)
HOST_CROSS_RELEASE_CPPFLAGS += $(COMMON_RELEASE_CPPFLAGS)
HOST_CROSS_GLOBAL_LD_DIRS += -L$(HOST_CROSS_OUT_INTERMEDIATE_LIBRARIES)
HOST_CROSS_PROJECT_INCLUDES:= $(SRC_HEADERS) $(HOST_CROSS_OUT_HEADERS)
HOST_CROSS_GLOBAL_CFLAGS += $(HOST_CROSS_RELEASE_CFLAGS)
HOST_CROSS_GLOBAL_CPPFLAGS += $(HOST_CROSS_RELEASE_CPPFLAGS)

ifdef HOST_CROSS_2ND_ARCH
$(HOST_CROSS_2ND_ARCH_VAR_PREFIX)HOST_CROSS_GLOBAL_CFLAGS += $(filter-out $($(HOST_CROSS_2ND_ARCH_VAR_PREFIX)HOST_CROSS_UNKNOWN_CFLAGS),$(COMMON_GLOBAL_CFLAGS))
$(HOST_CROSS_2ND_ARCH_VAR_PREFIX)HOST_CROSS_RELEASE_CFLAGS += $(COMMON_RELEASE_CFLAGS)
$(HOST_CROSS_2ND_ARCH_VAR_PREFIX)HOST_CROSS_GLOBAL_CPPFLAGS += $(COMMON_GLOBAL_CPPFLAGS)
$(HOST_CROSS_2ND_ARCH_VAR_PREFIX)HOST_CROSS_RELEASE_CPPFLAGS += $(COMMON_RELEASE_CPPFLAGS)
$(HOST_CROSS_2ND_ARCH_VAR_PREFIX)HOST_CROSS_GLOBAL_LD_DIRS += -L$($(HOST_CROSS_2ND_ARCH_VAR_PREFIX)HOST_CROSS_OUT_INTERMEDIATE_LIBRARIES)
$(HOST_CROSS_2ND_ARCH_VAR_PREFIX)HOST_CROSS_PROJECT_INCLUDES:= $(SRC_HEADERS) $($(HOST_CROSS_2ND_ARCH_VAR_PREFIX)HOST_CROSS_OUT_HEADERS)
$(HOST_CROSS_2ND_ARCH_VAR_PREFIX)HOST_CROSS_GLOBAL_CFLAGS += $($(HOST_CROSS_2ND_ARCH_VAR_PREFIX)HOST_CROSS_RELEASE_CFLAGS)
$(HOST_CROSS_2ND_ARCH_VAR_PREFIX)HOST_CROSS_GLOBAL_CPPFLAGS += $($(HOST_CROSS_2ND_ARCH_VAR_PREFIX)HOST_CROSS_RELEASE_CPPFLAGS)
endif
endif

ifdef BRILLO
# Add a C define that identifies Brillo targets. __BRILLO__ should only be used
# to differentiate between Brillo and non-Brillo-but-Android environments. Use
# __ANDROID__ instead to test if something is being built in an Android-derived
# environment (including Brillo) as opposed to an entirely different
# environment (e.g. Chrome OS).
TARGET_GLOBAL_CFLAGS += -D__BRILLO__
ifdef TARGET_2ND_ARCH
$(TARGET_2ND_ARCH_VAR_PREFIX)TARGET_GLOBAL_CFLAGS += -D__BRILLO__
endif
endif

# allow overriding default Java libraries on a per-target basis
ifeq ($(TARGET_DEFAULT_JAVA_LIBRARIES),)
  TARGET_DEFAULT_JAVA_LIBRARIES := core-oj core-libart core-junit ext framework okhttp
endif

# Flags for DEX2OAT
first_non_empty_of_three = $(if $(1),$(1),$(if $(2),$(2),$(3)))
DEX2OAT_TARGET_ARCH := $(TARGET_ARCH)
DEX2OAT_TARGET_CPU_VARIANT := $(call first_non_empty_of_three,$(TARGET_CPU_VARIANT),$(TARGET_ARCH_VARIANT),default)
DEX2OAT_TARGET_INSTRUCTION_SET_FEATURES := default

ifdef TARGET_2ND_ARCH
$(TARGET_2ND_ARCH_VAR_PREFIX)DEX2OAT_TARGET_ARCH := $(TARGET_2ND_ARCH)
$(TARGET_2ND_ARCH_VAR_PREFIX)DEX2OAT_TARGET_CPU_VARIANT := $(call first_non_empty_of_three,$(TARGET_2ND_CPU_VARIANT),$(TARGET_2ND_ARCH_VARIANT),default)
$(TARGET_2ND_ARCH_VAR_PREFIX)DEX2OAT_TARGET_INSTRUCTION_SET_FEATURES := default
endif

# define clang/llvm tools and global flags
include $(BUILD_SYSTEM)/clang/config.mk

# ###############################################################
# Collect a list of the SDK versions that we could compile against
# For use with the LOCAL_SDK_VERSION variable for include $(BUILD_PACKAGE)
# ###############################################################

HISTORICAL_SDK_VERSIONS_ROOT := $(TOPDIR)prebuilts/sdk
HISTORICAL_NDK_VERSIONS_ROOT := $(TOPDIR)prebuilts/ndk

# The path where app can reference the support library resources.
ifdef TARGET_BUILD_APPS
SUPPORT_LIBRARY_ROOT := $(HISTORICAL_SDK_VERSIONS_ROOT)/current/support
else
SUPPORT_LIBRARY_ROOT := frameworks/support
endif

# Historical SDK version N is stored in $(HISTORICAL_SDK_VERSIONS_ROOT)/N.
# The 'current' version is whatever this source tree is.
#
# sgrax     is the opposite of xargs.  It takes the list of args and puts them
#           on each line for sort to process.
# sort -g   is a numeric sort, so 1 2 3 10 instead of 1 10 2 3.

# Numerically sort a list of numbers
# $(1): the list of numbers to be sorted
define numerically_sort
$(shell function sgrax() { \
    while [ -n "$$1" ] ; do echo $$1 ; shift ; done \
    } ; \
    ( sgrax $(1) | sort -g ) )
endef

TARGET_AVAILABLE_SDK_VERSIONS := $(call numerically_sort,\
    $(patsubst $(HISTORICAL_SDK_VERSIONS_ROOT)/%/android.jar,%, \
    $(wildcard $(HISTORICAL_SDK_VERSIONS_ROOT)/*/android.jar)))

# We don't have prebuilt test_current SDK yet.
TARGET_AVAILABLE_SDK_VERSIONS := test_current $(TARGET_AVAILABLE_SDK_VERSIONS)

INTERNAL_PLATFORM_API_FILE := $(TARGET_OUT_COMMON_INTERMEDIATES)/PACKAGING/public_api.txt
INTERNAL_PLATFORM_REMOVED_API_FILE := $(TARGET_OUT_COMMON_INTERMEDIATES)/PACKAGING/removed.txt
INTERNAL_PLATFORM_SYSTEM_API_FILE := $(TARGET_OUT_COMMON_INTERMEDIATES)/PACKAGING/system-api.txt
INTERNAL_PLATFORM_SYSTEM_REMOVED_API_FILE := $(TARGET_OUT_COMMON_INTERMEDIATES)/PACKAGING/system-removed.txt
INTERNAL_PLATFORM_TEST_API_FILE := $(TARGET_OUT_COMMON_INTERMEDIATES)/PACKAGING/test-api.txt
INTERNAL_PLATFORM_TEST_REMOVED_API_FILE := $(TARGET_OUT_COMMON_INTERMEDIATES)/PACKAGING/test-removed.txt

# This is the standard way to name a directory containing prebuilt target
# objects. E.g., prebuilt/$(TARGET_PREBUILT_TAG)/libc.so
TARGET_PREBUILT_TAG := android-$(TARGET_ARCH)
ifdef TARGET_2ND_ARCH
TARGET_2ND_PREBUILT_TAG := android-$(TARGET_2ND_ARCH)
endif

# Set up RS prebuilt variables for compatibility library

RS_PREBUILT_CLCORE := prebuilts/sdk/renderscript/lib/$(TARGET_ARCH)/librsrt_$(TARGET_ARCH).bc
RS_PREBUILT_COMPILER_RT := prebuilts/sdk/renderscript/lib/$(TARGET_ARCH)/libcompiler_rt.a
ifeq (true,$(TARGET_IS_64_BIT))
RS_PREBUILT_LIBPATH := -L prebuilts/ndk/current/platforms/android-21/arch-$(TARGET_ARCH)/usr/lib64 \
                       -L prebuilts/ndk/current/platforms/android-21/arch-$(TARGET_ARCH)/usr/lib
else
RS_PREBUILT_LIBPATH := -L prebuilts/ndk/current/platforms/android-9/arch-$(TARGET_ARCH)/usr/lib
endif

# API Level lists for Renderscript Compat lib.
RSCOMPAT_32BIT_ONLY_API_LEVELS := 8 9 10 11 12 13 14 15 16 17 18 19 20
RSCOMPAT_NO_USAGEIO_API_LEVELS := 8 9 10 11 12 13

ifeq ($(JAVA_NOT_REQUIRED),true)
# Remove java and tools from our path so that we make sure nobody uses them.
unexport ANDROID_JAVA_HOME
unexport JAVA_HOME
export ANDROID_BUILD_PATHS:=$(abspath $(BUILD_SYSTEM)/no_java_path):$(ANDROID_BUILD_PATHS)
export PATH:=$(abspath $(BUILD_SYSTEM)/no_java_path):$(PATH)
endif

include $(BUILD_SYSTEM)/dumpvar.mk<|MERGE_RESOLUTION|>--- conflicted
+++ resolved
@@ -535,14 +535,11 @@
 BREAKPAD_GENERATE_SYMBOLS := false
 endif
 PROTOC := $(HOST_OUT_EXECUTABLES)/aprotoc$(HOST_EXECUTABLE_SUFFIX)
-<<<<<<< HEAD
 NANOPB_SRCS := external/nanopb-c/generator/protoc-gen-nanopb \
     $(wildcard external/nanopb-c/generator/*.py \
                external/nanopb-c/generator/google/*.py \
                external/nanopb-c/generator/proto/*.py)
-=======
 VTSC := $(HOST_OUT_EXECUTABLES)/vtsc$(HOST_EXECUTABLE_SUFFIX)
->>>>>>> 75a72a14
 DBUS_GENERATOR := $(HOST_OUT_EXECUTABLES)/dbus-binding-generator
 MKBOOTFS := $(HOST_OUT_EXECUTABLES)/mkbootfs$(HOST_EXECUTABLE_SUFFIX)
 MINIGZIP := $(HOST_OUT_EXECUTABLES)/minigzip$(HOST_EXECUTABLE_SUFFIX)
