--- conflicted
+++ resolved
@@ -88,11 +88,8 @@
 	    wifi \
 	    vpn \
 	    keystore \
-<<<<<<< HEAD
 	    icu4j \
-=======
 	    voip \
->>>>>>> 9b7ebf5d
 	 )
 
 #
