--- conflicted
+++ resolved
@@ -18,8 +18,4 @@
 # (like "CRB01").  It must be a single word, and is
 # capitalized by convention.
 
-<<<<<<< HEAD
-export BUILD_ID=PPRL.190205.001
-=======
-export BUILD_ID=PQ2A.190305.002
->>>>>>> 51b00a10
+export BUILD_ID=PPRL.190305.001