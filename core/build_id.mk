
#
# Copyright (C) 2008 The Android Open Source Project
#
# Licensed under the Apache License, Version 2.0 (the "License");
# you may not use this file except in compliance with the License.
# You may obtain a copy of the License at
#
#      http://www.apache.org/licenses/LICENSE-2.0
#
# Unless required by applicable law or agreed to in writing, software
# distributed under the License is distributed on an "AS IS" BASIS,
# WITHOUT WARRANTIES OR CONDITIONS OF ANY KIND, either express or implied.
# See the License for the specific language governing permissions and
# limitations under the License.
#
# BUILD_ID is usually used to specify the branch name
# (like "MAIN") or a branch name and a release candidate
# (like "CRB01").  It must be a single word, and is
# capitalized by convention.
<<<<<<< HEAD
=======
#
BUILD_ID := GINGERBREAD
>>>>>>> 7d735133

export BUILD_ID=GRF91<|MERGE_RESOLUTION|>--- conflicted
+++ resolved
@@ -18,10 +18,6 @@
 # (like "MAIN") or a branch name and a release candidate
 # (like "CRB01").  It must be a single word, and is
 # capitalized by convention.
-<<<<<<< HEAD
-=======
 #
-BUILD_ID := GINGERBREAD
->>>>>>> 7d735133
 
 export BUILD_ID=GRF91