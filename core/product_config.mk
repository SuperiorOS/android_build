--- conflicted
+++ resolved
@@ -220,11 +220,7 @@
 else
 # Import just the current product.
 ifndef current_product_makefile
-<<<<<<< HEAD
-$(error Cannot locate config makefile for product "$(TARGET_PRODUCT)")
-=======
 $(error Can not locate config makefile for product "$(TARGET_PRODUCT)")
->>>>>>> 01b2aaaa
 endif
 ifneq (1,$(words $(current_product_makefile)))
 $(error Product "$(TARGET_PRODUCT)" ambiguous: matches $(current_product_makefile))
