#
# Copyright (C) 2010 The Android Open Source Project
#
# Licensed under the Apache License, Version 2.0 (the "License");
# you may not use this file except in compliance with the License.
# You may obtain a copy of the License at
#
#      http://www.apache.org/licenses/LICENSE-2.0
#
# Unless required by applicable law or agreed to in writing, software
# distributed under the License is distributed on an "AS IS" BASIS,
# WITHOUT WARRANTIES OR CONDITIONS OF ANY KIND, either express or implied.
# See the License for the specific language governing permissions and
# limitations under the License.
#

# Configuration for Linux on MIPS.
# Included by combo/select.mk

# You can set TARGET_ARCH_VARIANT to use an arch version other
# than mips32r2-fp. Each value should correspond to a file named
# $(BUILD_COMBOS)/arch/<name>.mk which must contain
# makefile variable definitions similar to the preprocessor
# defines in build/core/combo/include/arch/<combo>/AndroidConfig.h. Their
# purpose is to allow module Android.mk files to selectively compile
# different versions of code based upon the funtionality and
# instructions available in a given architecture version.
#
# The blocks also define specific arch_variant_cflags, which
# include defines, and compiler settings for the given architecture
# version.
#
ifeq ($(strip $(TARGET_ARCH_VARIANT)),)
TARGET_ARCH_VARIANT := mips32r2-fp
endif

ifeq ($(strip $(TARGET_GCC_VERSION_EXP)),)
TARGET_GCC_VERSION := 4.7
else
TARGET_GCC_VERSION := $(TARGET_GCC_VERSION_EXP)
endif

TARGET_ARCH_SPECIFIC_MAKEFILE := $(BUILD_COMBOS)/arch/$(TARGET_ARCH)/$(TARGET_ARCH_VARIANT).mk
ifeq ($(strip $(wildcard $(TARGET_ARCH_SPECIFIC_MAKEFILE))),)
$(error Unknown MIPS architecture variant: $(TARGET_ARCH_VARIANT))
endif

include $(TARGET_ARCH_SPECIFIC_MAKEFILE)

# You can set TARGET_TOOLS_PREFIX to get gcc from somewhere else
ifeq ($(strip $(TARGET_TOOLS_PREFIX)),)
TARGET_TOOLCHAIN_ROOT := prebuilts/gcc/$(HOST_PREBUILT_TAG)/mips/mipsel-linux-android-$(TARGET_GCC_VERSION)
TARGET_TOOLS_PREFIX := $(TARGET_TOOLCHAIN_ROOT)/bin/mipsel-linux-android-
endif

TARGET_CC := $(TARGET_TOOLS_PREFIX)gcc$(HOST_EXECUTABLE_SUFFIX)
TARGET_CXX := $(TARGET_TOOLS_PREFIX)g++$(HOST_EXECUTABLE_SUFFIX)
TARGET_AR := $(TARGET_TOOLS_PREFIX)ar$(HOST_EXECUTABLE_SUFFIX)
TARGET_OBJCOPY := $(TARGET_TOOLS_PREFIX)objcopy$(HOST_EXECUTABLE_SUFFIX)
TARGET_LD := $(TARGET_TOOLS_PREFIX)ld$(HOST_EXECUTABLE_SUFFIX)
TARGET_STRIP := $(TARGET_TOOLS_PREFIX)strip$(HOST_EXECUTABLE_SUFFIX)
ifeq ($(TARGET_BUILD_VARIANT),user)
    TARGET_STRIP_COMMAND = $(TARGET_STRIP) --strip-all $< -o $@
else
    TARGET_STRIP_COMMAND = $(TARGET_STRIP) --strip-all $< -o $@ && \
        $(TARGET_OBJCOPY) --add-gnu-debuglink=$< $@
endif

TARGET_NO_UNDEFINED_LDFLAGS := -Wl,--no-undefined

TARGET_mips_CFLAGS :=	-O2 \
			-fomit-frame-pointer \
			-fno-strict-aliasing    \
			-funswitch-loops

# Set FORCE_MIPS_DEBUGGING to "true" in your buildspec.mk
# or in your environment to gdb debugging easier.
# Don't forget to do a clean build.
ifeq ($(FORCE_MIPS_DEBUGGING),true)
  TARGET_mips_CFLAGS += -fno-omit-frame-pointer
endif

android_config_h := $(call select-android-config-h,linux-mips)

TARGET_GLOBAL_CFLAGS += \
			$(TARGET_mips_CFLAGS) \
			-Ulinux -U__unix -U__unix__ -Umips \
			-fpic -fPIE\
			-ffunction-sections \
			-fdata-sections \
			-funwind-tables \
			-Wa,--noexecstack \
			-Werror=format-security \
<<<<<<< HEAD
			-D_FORTIFY_SOURCE=2 \
			$(arch_variant_cflags)

android_config_h := $(call select-android-config-h,linux-mips)
TARGET_ANDROID_CONFIG_CFLAGS := -include $(android_config_h) -I $(dir $(android_config_h))
TARGET_GLOBAL_CFLAGS += $(TARGET_ANDROID_CONFIG_CFLAGS)
=======
			-D_FORTIFY_SOURCE=1 \
			$(arch_variant_cflags) \
			-include $(android_config_h) \
			-I $(dir $(android_config_h))
>>>>>>> d65a7da3

# This warning causes dalvik not to build with gcc 4.6+ and -Werror.
# We cannot turn it off blindly since the option is not available
# in gcc-4.4.x.
ifneq ($(filter 4.6 4.6.% 4.7 4.7.%, $(TARGET_GCC_VERSION)),)
TARGET_GLOBAL_CFLAGS += -Wno-unused-but-set-variable \
                        -fno-strict-volatile-bitfields
endif

# This is to avoid the dreaded warning compiler message:
#   note: the mangling of 'va_list' has changed in GCC 4.4
#
# The fact that the mangling changed does not affect the NDK ABI
# very fortunately (since none of the exposed APIs used va_list
# in their exported C++ functions). Also, GCC 4.5 has already
# removed the warning from the compiler.
#
TARGET_GLOBAL_CFLAGS += -Wno-psabi

ifneq ($(ARCH_MIPS_PAGE_SHIFT),)
TARGET_GLOBAL_CFLAGS += -DPAGE_SHIFT=$(ARCH_MIPS_PAGE_SHIFT)
endif

TARGET_GLOBAL_LDFLAGS += \
			-Wl,-z,noexecstack \
			-Wl,-z,relro \
			-Wl,-z,now \
			-Wl,--warn-shared-textrel \
			$(arch_variant_ldflags)

TARGET_GLOBAL_CPPFLAGS += -fvisibility-inlines-hidden

# More flags/options can be added here
TARGET_RELEASE_CFLAGS := \
			-DNDEBUG \
			-g \
			-Wstrict-aliasing=2 \
			-fgcse-after-reload \
			-frerun-cse-after-loop \
			-frename-registers

libc_root := bionic/libc
libm_root := bionic/libm
libstdc++_root := bionic/libstdc++
libthread_db_root := bionic/libthread_db


## on some hosts, the target cross-compiler is not available so do not run this command
ifneq ($(wildcard $(TARGET_CC)),)
# We compile with the global cflags to ensure that
# any flags which affect libgcc are correctly taken
# into account.
TARGET_LIBGCC := \
  $(shell $(TARGET_CC) $(TARGET_GLOBAL_CFLAGS) -print-file-name=libgcc.a)
LIBGCC_EH := $(shell $(TARGET_CC) $(TARGET_GLOBAL_CFLAGS) -print-file-name=libgcc_eh.a)
ifneq ($(LIBGCC_EH),libgcc_eh.a)
  TARGET_LIBGCC += $(LIBGCC_EH)
endif
target_libgcov := $(shell $(TARGET_CC) $(TARGET_GLOBAL_CFLAGS) \
        --print-file-name=libgcov.a)
endif

# Define FDO (Feedback Directed Optimization) options.

TARGET_FDO_CFLAGS:=
TARGET_FDO_LIB:=

ifneq ($(strip $(BUILD_FDO_INSTRUMENT)),)
  # Set BUILD_FDO_INSTRUMENT=true to turn on FDO instrumentation.
  # The profile will be generated on /data/local/tmp/profile on the device.
  TARGET_FDO_CFLAGS := -fprofile-generate=/data/local/tmp/profile -DANDROID_FDO
  TARGET_FDO_LIB := $(target_libgcov)
else
  # If BUILD_FDO_INSTRUMENT is turned off, then consider doing the FDO optimizations.
  # Set TARGET_FDO_PROFILE_PATH to set a custom profile directory for your build.
  ifeq ($(strip $(TARGET_FDO_PROFILE_PATH)),)
    TARGET_FDO_PROFILE_PATH := fdo/profiles/$(TARGET_ARCH)/$(TARGET_ARCH_VARIANT)
  else
    ifeq ($(strip $(wildcard $(TARGET_FDO_PROFILE_PATH))),)
      $(warning Custom TARGET_FDO_PROFILE_PATH supplied, but directory does not exist. Turn off FDO.)
    endif
  endif

  # If the FDO profile directory can't be found, then FDO is off.
  ifneq ($(strip $(wildcard $(TARGET_FDO_PROFILE_PATH))),)
    TARGET_FDO_CFLAGS := -fprofile-use=$(TARGET_FDO_PROFILE_PATH) -DANDROID_FDO
    TARGET_FDO_LIB := $(target_libgcov)
  endif
endif


# unless CUSTOM_KERNEL_HEADERS is defined, we're going to use
# symlinks located in out/ to point to the appropriate kernel
# headers. see 'config/kernel_headers.make' for more details
#
ifneq ($(CUSTOM_KERNEL_HEADERS),)
    KERNEL_HEADERS_COMMON := $(CUSTOM_KERNEL_HEADERS)
    KERNEL_HEADERS_ARCH   := $(CUSTOM_KERNEL_HEADERS)
else
    KERNEL_HEADERS_COMMON := $(libc_root)/kernel/common
    KERNEL_HEADERS_ARCH   := $(libc_root)/kernel/arch-$(TARGET_ARCH)
endif
KERNEL_HEADERS := $(KERNEL_HEADERS_COMMON) $(KERNEL_HEADERS_ARCH)

TARGET_C_INCLUDES := \
	$(libc_root)/arch-mips/include \
	$(libc_root)/include \
	$(libstdc++_root)/include \
	$(KERNEL_HEADERS) \
	$(libm_root)/include \
	$(libm_root)/include/mips \
	$(libthread_db_root)/include

TARGET_CRTBEGIN_STATIC_O := $(TARGET_OUT_INTERMEDIATE_LIBRARIES)/crtbegin_static.o
TARGET_CRTBEGIN_DYNAMIC_O := $(TARGET_OUT_INTERMEDIATE_LIBRARIES)/crtbegin_dynamic.o
TARGET_CRTEND_O := $(TARGET_OUT_INTERMEDIATE_LIBRARIES)/crtend_android.o

TARGET_CRTBEGIN_SO_O := $(TARGET_OUT_INTERMEDIATE_LIBRARIES)/crtbegin_so.o
TARGET_CRTEND_SO_O := $(TARGET_OUT_INTERMEDIATE_LIBRARIES)/crtend_so.o

TARGET_STRIP_MODULE:=true

TARGET_DEFAULT_SYSTEM_SHARED_LIBRARIES := libc libstdc++ libm

TARGET_CUSTOM_LD_COMMAND := true

define transform-o-to-shared-lib-inner
$(hide) $(PRIVATE_CXX) \
	-nostdlib -Wl,-soname,$(notdir $@) \
	-Wl,--gc-sections \
	-Wl,-shared,-Bsymbolic \
	$(PRIVATE_TARGET_GLOBAL_LD_DIRS) \
	$(if $(filter true,$(PRIVATE_NO_CRT)),,$(PRIVATE_TARGET_CRTBEGIN_SO_O)) \
	$(PRIVATE_ALL_OBJECTS) \
	-Wl,--whole-archive \
	$(call normalize-target-libraries,$(PRIVATE_ALL_WHOLE_STATIC_LIBRARIES)) \
	-Wl,--no-whole-archive \
	$(if $(PRIVATE_GROUP_STATIC_LIBRARIES),-Wl$(comma)--start-group) \
	$(call normalize-target-libraries,$(PRIVATE_ALL_STATIC_LIBRARIES)) \
	$(if $(PRIVATE_GROUP_STATIC_LIBRARIES),-Wl$(comma)--end-group) \
	$(PRIVATE_TARGET_LIBGCC) \
	$(call normalize-target-libraries,$(PRIVATE_ALL_SHARED_LIBRARIES)) \
	-o $@ \
	$(PRIVATE_TARGET_GLOBAL_LDFLAGS) \
	$(PRIVATE_LDFLAGS) \
	$(PRIVATE_TARGET_FDO_LIB) \
	$(PRIVATE_TARGET_LIBGCC) \
	$(if $(filter true,$(PRIVATE_NO_CRT)),,$(PRIVATE_TARGET_CRTEND_SO_O))
endef

define transform-o-to-executable-inner
$(hide) $(PRIVATE_CXX) -nostdlib -Bdynamic -fPIE -pie \
	-Wl,-dynamic-linker,/system/bin/linker \
	-Wl,--gc-sections \
	-Wl,-z,nocopyreloc \
	$(PRIVATE_TARGET_GLOBAL_LD_DIRS) \
	-Wl,-rpath-link=$(TARGET_OUT_INTERMEDIATE_LIBRARIES) \
	$(if $(filter true,$(PRIVATE_NO_CRT)),,$(PRIVATE_TARGET_CRTBEGIN_DYNAMIC_O)) \
	$(PRIVATE_ALL_OBJECTS) \
	-Wl,--whole-archive \
	$(call normalize-target-libraries,$(PRIVATE_ALL_WHOLE_STATIC_LIBRARIES)) \
	-Wl,--no-whole-archive \
	$(if $(PRIVATE_GROUP_STATIC_LIBRARIES),-Wl$(comma)--start-group) \
	$(call normalize-target-libraries,$(PRIVATE_ALL_STATIC_LIBRARIES)) \
	$(if $(PRIVATE_GROUP_STATIC_LIBRARIES),-Wl$(comma)--end-group) \
	$(PRIVATE_TARGET_LIBGCC) \
	$(call normalize-target-libraries,$(PRIVATE_ALL_SHARED_LIBRARIES)) \
	-o $@ \
	$(PRIVATE_TARGET_GLOBAL_LDFLAGS) \
	$(PRIVATE_LDFLAGS) \
	$(PRIVATE_TARGET_FDO_LIB) \
	$(PRIVATE_TARGET_LIBGCC) \
	$(if $(filter true,$(PRIVATE_NO_CRT)),,$(PRIVATE_TARGET_CRTEND_O))
endef

define transform-o-to-static-executable-inner
$(hide) $(PRIVATE_CXX) -nostdlib -Bstatic \
	-Wl,--gc-sections \
	-o $@ \
	$(PRIVATE_TARGET_GLOBAL_LD_DIRS) \
	$(if $(filter true,$(PRIVATE_NO_CRT)),,$(PRIVATE_TARGET_CRTBEGIN_STATIC_O)) \
	$(PRIVATE_TARGET_GLOBAL_LDFLAGS) \
	$(PRIVATE_LDFLAGS) \
	$(PRIVATE_ALL_OBJECTS) \
	-Wl,--whole-archive \
	$(call normalize-target-libraries,$(PRIVATE_ALL_WHOLE_STATIC_LIBRARIES)) \
	-Wl,--no-whole-archive \
	$(call normalize-target-libraries,$(filter-out %libc_nomalloc.a,$(filter-out %libc.a,$(PRIVATE_ALL_STATIC_LIBRARIES)))) \
	-Wl,--start-group \
	$(call normalize-target-libraries,$(filter %libc.a,$(PRIVATE_ALL_STATIC_LIBRARIES))) \
	$(call normalize-target-libraries,$(filter %libc_nomalloc.a,$(PRIVATE_ALL_STATIC_LIBRARIES))) \
	$(PRIVATE_TARGET_FDO_LIB) \
	$(PRIVATE_TARGET_LIBGCC) \
	-Wl,--end-group \
	$(if $(filter true,$(PRIVATE_NO_CRT)),,$(PRIVATE_TARGET_CRTEND_O))
endef<|MERGE_RESOLUTION|>--- conflicted
+++ resolved
@@ -91,19 +91,10 @@
 			-funwind-tables \
 			-Wa,--noexecstack \
 			-Werror=format-security \
-<<<<<<< HEAD
 			-D_FORTIFY_SOURCE=2 \
-			$(arch_variant_cflags)
-
-android_config_h := $(call select-android-config-h,linux-mips)
-TARGET_ANDROID_CONFIG_CFLAGS := -include $(android_config_h) -I $(dir $(android_config_h))
-TARGET_GLOBAL_CFLAGS += $(TARGET_ANDROID_CONFIG_CFLAGS)
-=======
-			-D_FORTIFY_SOURCE=1 \
 			$(arch_variant_cflags) \
 			-include $(android_config_h) \
 			-I $(dir $(android_config_h))
->>>>>>> d65a7da3
 
 # This warning causes dalvik not to build with gcc 4.6+ and -Werror.
 # We cannot turn it off blindly since the option is not available
