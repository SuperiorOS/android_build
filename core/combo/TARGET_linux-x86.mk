#
# Copyright (C) 2006 The Android Open Source Project
#
# Licensed under the Apache License, Version 2.0 (the "License");
# you may not use this file except in compliance with the License.
# You may obtain a copy of the License at
#
#      http://www.apache.org/licenses/LICENSE-2.0
#
# Unless required by applicable law or agreed to in writing, software
# distributed under the License is distributed on an "AS IS" BASIS,
# WITHOUT WARRANTIES OR CONDITIONS OF ANY KIND, either express or implied.
# See the License for the specific language governing permissions and
# limitations under the License.
#

# Configuration for Linux on x86 as a target.
# Included by combo/select.mk

ifeq ($(TARGET_SIMULATOR),true)
# When building for the simulator, use the HOST settings as TARGET settings
TARGET_CC := $(HOST_CC)
TARGET_CXX := $(HOST_CXX)
TARGET_AR := $(HOST_AR)
TARGET_GLOBAL_CFLAGS := $(HOST_GLOBAL_CFLAGS) -m32
TARGET_GLOBAL_LDFLAGS := $(HOST_GLOBAL_LDFLAGS) -m32 -lpthread
TARGET_NO_UNDEFINED_LDFLAGS := $(HOST_NO_UNDEFINED_LDFLAGS)
ifeq ($(strip $(TARGET_ARCH_VARIANT)),)
TARGET_ARCH_VARIANT := x86
endif
else #simulator

# Provide a default variant.
ifeq ($(strip $(TARGET_ARCH_VARIANT)),)
TARGET_ARCH_VARIANT := x86
endif

# You can set TARGET_TOOLS_PREFIX to get gcc from somewhere else
ifeq ($(strip $(TARGET_TOOLS_PREFIX)),)
TARGET_TOOLS_PREFIX := \
	prebuilt/$(HOST_PREBUILT_TAG)/toolchain/i686-unknown-linux-gnu-4.2.1/bin/i686-unknown-linux-gnu-
endif

TARGET_CC := $(TARGET_TOOLS_PREFIX)gcc$(HOST_EXECUTABLE_SUFFIX)
TARGET_CXX := $(TARGET_TOOLS_PREFIX)g++$(HOST_EXECUTABLE_SUFFIX)
TARGET_AR := $(TARGET_TOOLS_PREFIX)ar$(HOST_EXECUTABLE_SUFFIX)
TARGET_OBJCOPY := $(TARGET_TOOLS_PREFIX)objcopy$(HOST_EXECUTABLE_SUFFIX)
TARGET_LD := $(TARGET_TOOLS_PREFIX)ld$(HOST_EXECUTABLE_SUFFIX)
TARGET_STRIP := $(TARGET_TOOLS_PREFIX)strip$(HOST_EXECUTABLE_SUFFIX)
TARGET_STRIP_COMMAND = $(TARGET_STRIP) --strip-debug $< -o $@

ifneq ($(wildcard $(TARGET_CC)),)
TARGET_LIBGCC := \
	$(shell $(TARGET_CC) -m32 -print-file-name=libgcc.a) \
        $(shell $(TARGET_CC) -m32 -print-file-name=libgcc_eh.a)
endif

TARGET_NO_UNDEFINED_LDFLAGS := -Wl,--no-undefined

libc_root := bionic/libc
libm_root := bionic/libm
libstdc++_root := bionic/libstdc++
libthread_db_root := bionic/libthread_db

# unless CUSTOM_KERNEL_HEADERS is defined, we're going to use
# symlinks located in out/ to point to the appropriate kernel
# headers. see 'config/kernel_headers.make' for more details
#
ifneq ($(CUSTOM_KERNEL_HEADERS),)
    KERNEL_HEADERS_COMMON := $(CUSTOM_KERNEL_HEADERS)
    KERNEL_HEADERS_ARCH   := $(CUSTOM_KERNEL_HEADERS)
else
    KERNEL_HEADERS_COMMON := $(libc_root)/kernel/common
    KERNEL_HEADERS_ARCH   := $(libc_root)/kernel/arch-$(TARGET_ARCH)
endif
KERNEL_HEADERS := $(KERNEL_HEADERS_COMMON) $(KERNEL_HEADERS_ARCH)

TARGET_GLOBAL_CFLAGS += \
			-Ulinux \
			-m32 \
			-fPIC \
			-include $(call select-android-config-h,target_linux-x86)

TARGET_GLOBAL_CPPFLAGS += \
			-fno-use-cxa-atexit

ifeq ($(TARGET_ARCH_VARIANT),x86-atom)
    TARGET_GLOBAL_CFLAGS += -mtune=i686 -DUSE_SSSE3 -DUSE_SSE2 -mfpmath=sse -msse2
else
    TARGET_GLOBAL_CFLAGS += -march=i686
endif

TARGET_GLOBAL_CFLAGS += -D__ANDROID__
TARGET_GLOBAL_LDFLAGS += -m32


TARGET_C_INCLUDES := \
	$(libc_root)/arch-x86/include \
	$(libc_root)/include \
	$(libstdc++_root)/include \
	$(KERNEL_HEADERS) \
	$(libm_root)/include \
	$(libm_root)/include/i387 \
	$(libthread_db_root)/include

TARGET_CRTBEGIN_STATIC_O := $(TARGET_OUT_STATIC_LIBRARIES)/crtbegin_static.o
TARGET_CRTBEGIN_DYNAMIC_O := $(TARGET_OUT_STATIC_LIBRARIES)/crtbegin_dynamic.o
TARGET_CRTEND_O := $(TARGET_OUT_STATIC_LIBRARIES)/crtend_android.o


TARGET_CRTBEGIN_SO_O := $(TARGET_OUT_STATIC_LIBRARIES)/crtbegin_so.o
TARGET_CRTEND_SO_O := $(TARGET_OUT_STATIC_LIBRARIES)/crtend_so.o

TARGET_STRIP_MODULE:=true

TARGET_DEFAULT_SYSTEM_SHARED_LIBRARIES := libc libstdc++ libm

TARGET_CUSTOM_LD_COMMAND := true
define transform-o-to-shared-lib-inner
$(TARGET_CXX) \
	$(PRIVATE_TARGET_GLOBAL_LDFLAGS) \
	 -nostdlib -Wl,-soname,$(notdir $@) \
	 -shared -Bsymbolic \
<<<<<<< HEAD
	-fPIC -march=i686 \
	$(PRIVATE_TARGET_GLOBAL_LD_DIRS) \
	$(PRIVATE_TARGET_CRTBEGIN_SO_O) \
=======
	$(TARGET_GLOBAL_CFLAGS) \
	$(TARGET_GLOBAL_LD_DIRS) \
	$(TARGET_CRTBEGIN_SO_O) \
>>>>>>> b2028868
	$(PRIVATE_ALL_OBJECTS) \
	-Wl,--whole-archive \
	$(call normalize-host-libraries,$(PRIVATE_ALL_WHOLE_STATIC_LIBRARIES)) \
	-Wl,--no-whole-archive \
	$(call normalize-target-libraries,$(PRIVATE_ALL_STATIC_LIBRARIES)) \
	$(call normalize-target-libraries,$(PRIVATE_ALL_SHARED_LIBRARIES)) \
	-o $@ \
	$(PRIVATE_LDFLAGS) \
	$(PRIVATE_TARGET_LIBGCC) \
	$(PRIVATE_TARGET_CRTEND_SO_O)
endef


define transform-o-to-executable-inner
$(TARGET_CXX) \
	$(TARGET_GLOBAL_LDFLAGS) \
	-nostdlib -Bdynamic \
	-Wl,-dynamic-linker,/system/bin/linker \
	-Wl,-z,nocopyreloc \
	-o $@ \
	$(TARGET_GLOBAL_LD_DIRS) \
	-Wl,-rpath-link=$(TARGET_OUT_INTERMEDIATE_LIBRARIES) \
	$(call normalize-target-libraries,$(PRIVATE_ALL_SHARED_LIBRARIES)) \
	$(TARGET_CRTBEGIN_DYNAMIC_O) \
	$(PRIVATE_ALL_OBJECTS) \
	$(call normalize-target-libraries,$(PRIVATE_ALL_STATIC_LIBRARIES)) \
	$(PRIVATE_LDFLAGS) \
	$(TARGET_LIBGCC) \
	$(TARGET_CRTEND_O)
endef

define transform-o-to-static-executable-inner
$(TARGET_CXX) \
	$(TARGET_GLOBAL_LDFLAGS) \
	-nostdlib -Bstatic \
	-o $@ \
	$(TARGET_GLOBAL_LD_DIRS) \
	$(TARGET_CRTBEGIN_STATIC_O) \
	$(PRIVATE_LDFLAGS) \
	$(PRIVATE_ALL_OBJECTS) \
	-Wl,--start-group \
	$(call normalize-target-libraries,$(PRIVATE_ALL_STATIC_LIBRARIES)) \
	$(TARGET_LIBGCC) \
	-Wl,--end-group \
	$(TARGET_CRTEND_O)
endef

endif #simulator<|MERGE_RESOLUTION|>--- conflicted
+++ resolved
@@ -121,15 +121,9 @@
 	$(PRIVATE_TARGET_GLOBAL_LDFLAGS) \
 	 -nostdlib -Wl,-soname,$(notdir $@) \
 	 -shared -Bsymbolic \
-<<<<<<< HEAD
-	-fPIC -march=i686 \
+	$(TARGET_GLOBAL_CFLAGS) \
 	$(PRIVATE_TARGET_GLOBAL_LD_DIRS) \
 	$(PRIVATE_TARGET_CRTBEGIN_SO_O) \
-=======
-	$(TARGET_GLOBAL_CFLAGS) \
-	$(TARGET_GLOBAL_LD_DIRS) \
-	$(TARGET_CRTBEGIN_SO_O) \
->>>>>>> b2028868
 	$(PRIVATE_ALL_OBJECTS) \
 	-Wl,--whole-archive \
 	$(call normalize-host-libraries,$(PRIVATE_ALL_WHOLE_STATIC_LIBRARIES)) \
