###########################################################
## Clear out values of all variables used by rule templates.
###########################################################

LOCAL_MODULE:=
LOCAL_MODULE_PATH:=
LOCAL_MODULE_STEM:=
LOCAL_DONT_CHECK_MODULE:=
LOCAL_CHECKED_MODULE:=
LOCAL_BUILT_MODULE:=
LOCAL_BUILT_MODULE_STEM:=
OVERRIDE_BUILT_MODULE_PATH:=
LOCAL_INSTALLED_MODULE:=
LOCAL_UNINSTALLABLE_MODULE:=
LOCAL_INTERMEDIATE_TARGETS:=
LOCAL_UNSTRIPPED_PATH:=
LOCAL_MODULE_CLASS:=
LOCAL_MODULE_SUFFIX:=
LOCAL_PACKAGE_NAME:=
LOCAL_OVERRIDES_PACKAGES:=
LOCAL_EXPORT_PACKAGE_RESOURCES:=
LOCAL_MANIFEST_PACKAGE_NAME:=
LOCAL_REQUIRED_MODULES:=
LOCAL_ACP_UNAVAILABLE:=
LOCAL_MODULE_TAGS:=
LOCAL_SRC_FILES:=
LOCAL_PREBUILT_OBJ_FILES:=
LOCAL_STATIC_JAVA_LIBRARIES:=
LOCAL_STATIC_LIBRARIES:=
LOCAL_WHOLE_STATIC_LIBRARIES:=
LOCAL_SHARED_LIBRARIES:=
LOCAL_IS_HOST_MODULE:=
LOCAL_CC:=
LOCAL_CXX:=
LOCAL_CPP_EXTENSION:=
LOCAL_NO_DEFAULT_COMPILER_FLAGS:=
LOCAL_NO_FDO_SUPPORT :=
LOCAL_ARM_MODE:=
LOCAL_YACCFLAGS:=
LOCAL_ASFLAGS:=
LOCAL_CFLAGS:=
LOCAL_CPPFLAGS:=
LOCAL_C_INCLUDES:=
LOCAL_LDFLAGS:=
LOCAL_LDLIBS:=
LOCAL_AAPT_FLAGS:=
LOCAL_SYSTEM_SHARED_LIBRARIES:=none
LOCAL_PREBUILT_LIBS:=
LOCAL_PREBUILT_EXECUTABLES:=
LOCAL_PREBUILT_JAVA_LIBRARIES:=
LOCAL_PREBUILT_STATIC_JAVA_LIBRARIES:=
LOCAL_PREBUILT_STRIP_COMMENTS:=
LOCAL_INTERMEDIATE_SOURCES:=
LOCAL_INTERMEDIATE_SOURCE_DIR:=
LOCAL_JAVACFLAGS:=
LOCAL_JAVA_LIBRARIES:=
LOCAL_NO_STANDARD_LIBRARIES:=
LOCAL_CLASSPATH:=
LOCAL_DROIDDOC_USE_STANDARD_DOCLET:=
LOCAL_DROIDDOC_SOURCE_PATH:=
LOCAL_DROIDDOC_TEMPLATE_DIR:=
LOCAL_DROIDDOC_CUSTOM_TEMPLATE_DIR:=
LOCAL_DROIDDOC_ASSET_DIR:=
LOCAL_DROIDDOC_CUSTOM_ASSET_DIR:=
LOCAL_DROIDDOC_OPTIONS:=
LOCAL_DROIDDOC_HTML_DIR:=
LOCAL_ASSET_FILES:=
LOCAL_ASSET_DIR:=
LOCAL_RESOURCE_DIR:=
LOCAL_JAVA_RESOURCE_DIRS:=
LOCAL_JAVA_RESOURCE_FILES:=
LOCAL_GENERATED_SOURCES:=
LOCAL_COPY_HEADERS_TO:=
LOCAL_COPY_HEADERS:=
LOCAL_FORCE_STATIC_EXECUTABLE:=
LOCAL_ADDITIONAL_DEPENDENCIES:=
LOCAL_PRELINK_MODULE:=
LOCAL_COMPRESS_MODULE_SYMBOLS:=
LOCAL_STRIP_MODULE:=
LOCAL_POST_PROCESS_COMMAND:=true
LOCAL_JNI_SHARED_LIBRARIES:=
LOCAL_JAR_MANIFEST:=
LOCAL_INSTRUMENTATION_FOR:=
LOCAL_INSTRUMENTATION_FOR_PACKAGE_NAME:=
LOCAL_AIDL_INCLUDES:=
LOCAL_JARJAR_RULES:=
LOCAL_ADDITIONAL_JAVA_DIR:=
LOCAL_ALLOW_UNDEFINED_SYMBOLS:=
LOCAL_DX_FLAGS:=
LOCAL_CERTIFICATE:=
LOCAL_SDK_VERSION:=
LOCAL_NDK_VERSION:=
LOCAL_NO_EMMA_INSTRUMENT:=
LOCAL_NO_EMMA_COMPILE:=
LOCAL_PROGUARD_ENABLED:= # '',optonly,full,custom
LOCAL_PROGUARD_FLAGS:=
LOCAL_EMMA_COVERAGE_FILTER:=
<<<<<<< HEAD
LOCAL_WARNINGS_ENABLE:=
=======
LOCAL_MANIFEST_FILE:=
>>>>>>> f2bfa76c

# Trim MAKEFILE_LIST so that $(call my-dir) doesn't need to
# iterate over thousands of entries every time.
# Leave the current makefile to make sure we don't break anything
# that expects to be able to find the name of the current makefile.
MAKEFILE_LIST := $(lastword $(MAKEFILE_LIST))<|MERGE_RESOLUTION|>--- conflicted
+++ resolved
@@ -95,11 +95,8 @@
 LOCAL_PROGUARD_ENABLED:= # '',optonly,full,custom
 LOCAL_PROGUARD_FLAGS:=
 LOCAL_EMMA_COVERAGE_FILTER:=
-<<<<<<< HEAD
 LOCAL_WARNINGS_ENABLE:=
-=======
 LOCAL_MANIFEST_FILE:=
->>>>>>> f2bfa76c
 
 # Trim MAKEFILE_LIST so that $(call my-dir) doesn't need to
 # iterate over thousands of entries every time.
