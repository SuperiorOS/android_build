#
# Copyright (C) 2008 The Android Open Source Project
#
# Licensed under the Apache License, Version 2.0 (the "License");
# you may not use this file except in compliance with the License.
# You may obtain a copy of the License at
#
#      http://www.apache.org/licenses/LICENSE-2.0
#
# Unless required by applicable law or agreed to in writing, software
# distributed under the License is distributed on an "AS IS" BASIS,
# WITHOUT WARRANTIES OR CONDITIONS OF ANY KIND, either express or implied.
# See the License for the specific language governing permissions and
# limitations under the License.
#

##
## Common build system definitions.  Mostly standard
## commands for building various types of targets, which
## are used by others to construct the final targets.
##

# These are variables we use to collect overall lists
# of things being processed.

# Full paths to all of the documentation
ALL_DOCS:=

# The short names of all of the targets in the system.
# For each element of ALL_MODULES, two other variables
# are defined:
#   $(ALL_MODULES.$(target)).BUILT
#   $(ALL_MODULES.$(target)).INSTALLED
# The BUILT variable contains LOCAL_BUILT_MODULE for that
# target, and the INSTALLED variable contains the LOCAL_INSTALLED_MODULE.
# Some targets may have multiple files listed in the BUILT and INSTALLED
# sub-variables.
ALL_MODULES:=

# Full paths to targets that should be added to the "make droid"
# set of installed targets.
ALL_DEFAULT_INSTALLED_MODULES:=

# The list of tags that have been defined by
# LOCAL_MODULE_TAGS.  Each word in this variable maps
# to a corresponding ALL_MODULE_TAGS.<tagname> variable
# that contains all of the INSTALLED_MODULEs with that tag.
ALL_MODULE_TAGS:=

# Similar to ALL_MODULE_TAGS, but contains the short names
# of all targets for a particular tag.  The top-level variable
# won't have the list of tags;  ust ALL_MODULE_TAGS to get
# the list of all known tags.  (This means that this variable
# will always be empty; it's just here as a placeholder for
# its sub-variables.)
ALL_MODULE_NAME_TAGS:=

# Full path to all files that are made by some tool
ALL_GENERATED_SOURCES:=

# Full path to all asm, C, C++, lex and yacc generated C files.
# These all have an order-only dependency on the copied headers
ALL_C_CPP_ETC_OBJECTS:=

# The list of dynamic binaries that haven't been stripped/compressed/etc.
ALL_ORIGINAL_DYNAMIC_BINARIES:=

# These files go into the SDK
ALL_SDK_FILES:=

# Files for dalvik.  This is often build without building the rest of the OS.
INTERNAL_DALVIK_MODULES:=

# All findbugs xml files
ALL_FINDBUGS_FILES:=

# GPL module license files
ALL_GPL_MODULE_LICENSE_FILES:=

# Target and host installed module's dependencies on shared libraries.
# They are list of "<module_name>:<installed_file>:lib1,lib2...".
TARGET_DEPENDENCIES_ON_SHARED_LIBRARIES :=
$(TARGET_2ND_ARCH_VAR_PREFIX)TARGET_DEPENDENCIES_ON_SHARED_LIBRARIES :=
HOST_DEPENDENCIES_ON_SHARED_LIBRARIES :=
$(HOST_2ND_ARCH_VAR_PREFIX)HOST_DEPENDENCIES_ON_SHARED_LIBRARIES :=
HOST_CROSS_DEPENDENCIES_ON_SHARED_LIBRARIES :=
$(HOST_CROSS_2ND_ARCH_VAR_PREFIX)HOST_CROSS_DEPENDENCIES_ON_SHARED_LIBRARIES :=

# Generated class file names for Android resource.
# They are escaped and quoted so can be passed safely to a bash command.
ANDROID_RESOURCE_GENERATED_CLASSES := 'R.class' 'R$$*.class' 'Manifest.class' 'Manifest$$*.class'

# Display names for various build targets
TARGET_DISPLAY := target
HOST_DISPLAY := host
HOST_CROSS_DISPLAY := host cross

###########################################################
## Debugging; prints a variable list to stdout
###########################################################

# $(1): variable name list, not variable values
define print-vars
$(foreach var,$(1), \
  $(info $(var):) \
  $(foreach word,$($(var)), \
    $(info $(space)$(space)$(word)) \
   ) \
 )
endef

###########################################################
## Evaluates to true if the string contains the word true,
## and empty otherwise
## $(1): a var to test
###########################################################

define true-or-empty
$(filter true, $(1))
endef


###########################################################
## Retrieve the directory of the current makefile
## Must be called before including any other makefile!!
###########################################################

# Figure out where we are.
define my-dir
$(strip \
  $(eval LOCAL_MODULE_MAKEFILE := $$(lastword $$(MAKEFILE_LIST))) \
  $(if $(filter $(BUILD_SYSTEM)/% $(OUT_DIR)/%,$(LOCAL_MODULE_MAKEFILE)), \
    $(error my-dir must be called before including any other makefile.) \
   , \
    $(patsubst %/,%,$(dir $(LOCAL_MODULE_MAKEFILE))) \
   ) \
 )
endef

###########################################################
## Remove any makefiles that are being handled by soong
###########################################################
ifeq ($(USE_SOONG),true)
define filter-soong-makefiles
$(foreach mk,$(1),\
  $(if $(wildcard $(patsubst %/Android.mk,%/Android.bp,$(mk))),\
    $(info skipping $(mk) ...),\
    $(mk)))
endef
else
define filter-soong-makefiles
$(1)
endef
endif

###########################################################
## Retrieve a list of all makefiles immediately below some directory
###########################################################

define all-makefiles-under
$(sort $(call filter-soong-makefiles,$(wildcard $(1)/*/Android.mk)))
endef

###########################################################
## Look under a directory for makefiles that don't have parent
## makefiles.
###########################################################

# $(1): directory to search under
# Ignores $(1)/Android.mk
define first-makefiles-under
$(call filter-soong-makefiles,\
  $(shell build/tools/findleaves.py $(FIND_LEAVES_EXCLUDES) \
        --mindepth=2 $(1) Android.mk))
endef

###########################################################
## Retrieve a list of all makefiles immediately below your directory
## Must be called before including any other makefile!!
###########################################################

define all-subdir-makefiles
$(call all-makefiles-under,$(call my-dir))
endef

###########################################################
## Look in the named list of directories for makefiles,
## relative to the current directory.
## Must be called before including any other makefile!!
###########################################################

# $(1): List of directories to look for under this directory
define all-named-subdir-makefiles
$(sort $(call filter-soong-makefiles,\
  $(wildcard $(addsuffix /Android.mk, $(addprefix $(call my-dir)/,$(1))))))
endef

###########################################################
## Find all of the directories under the named directories with
## the specified name.
## Meant to be used like:
##    INC_DIRS := $(call all-named-dirs-under,inc,.)
###########################################################

define all-named-dirs-under
$(call find-subdir-files,$(2) -type d -name "$(1)")
endef

###########################################################
## Find all the directories under the current directory that
## haves name that match $(1)
###########################################################

define all-subdir-named-dirs
$(call all-named-dirs-under,$(1),.)
endef

###########################################################
## Find all of the files under the named directories with
## the specified name.
## Meant to be used like:
##    SRC_FILES := $(call all-named-files-under,*.h,src tests)
###########################################################

define all-named-files-under
$(call find-files-in-subdirs,$(LOCAL_PATH),"$(1)",$(2))
endef

###########################################################
## Find all of the files under the current directory with
## the specified name.
###########################################################

define all-subdir-named-files
$(call all-named-files-under,$(1),.)
endef

###########################################################
## Find all of the java files under the named directories.
## Meant to be used like:
##    SRC_FILES := $(call all-java-files-under,src tests)
###########################################################

define all-java-files-under
$(call all-named-files-under,*.java,$(1))
endef

###########################################################
## Find all of the java files from here.  Meant to be used like:
##    SRC_FILES := $(call all-subdir-java-files)
###########################################################

define all-subdir-java-files
$(call all-java-files-under,.)
endef

###########################################################
## Find all of the c files under the named directories.
## Meant to be used like:
##    SRC_FILES := $(call all-c-files-under,src tests)
###########################################################

define all-c-files-under
$(call all-named-files-under,*.c,$(1))
endef

###########################################################
## Find all of the c files from here.  Meant to be used like:
##    SRC_FILES := $(call all-subdir-c-files)
###########################################################

define all-subdir-c-files
$(call all-c-files-under,.)
endef

###########################################################
## Find all of the cpp files under the named directories.
## LOCAL_CPP_EXTENSION is respected if set.
## Meant to be used like:
##    SRC_FILES := $(call all-cpp-files-under,src tests)
###########################################################

define all-cpp-files-under
$(sort $(patsubst ./%,%, \
  $(shell cd $(LOCAL_PATH) ; \
          find -L $(1) -name "*$(or $(LOCAL_CPP_EXTENSION),.cpp)" -and -not -name ".*") \
 ))
endef

###########################################################
## Find all of the cpp files from here.  Meant to be used like:
##    SRC_FILES := $(call all-subdir-cpp-files)
###########################################################

define all-subdir-cpp-files
$(call all-cpp-files-under,.)
endef

###########################################################
## Find all files named "I*.aidl" under the named directories,
## which must be relative to $(LOCAL_PATH).  The returned list
## is relative to $(LOCAL_PATH).
###########################################################

define all-Iaidl-files-under
$(call all-named-files-under,I*.aidl,$(1))
endef

###########################################################
## Find all of the "I*.aidl" files under $(LOCAL_PATH).
###########################################################

define all-subdir-Iaidl-files
$(call all-Iaidl-files-under,.)
endef

###########################################################
## Find all files named "*.vts" under the named directories,
## which must be relative to $(LOCAL_PATH).  The returned list
## is relative to $(LOCAL_PATH).
###########################################################

define all-vts-files-under
$(call all-named-files-under,*.vts,$(1))
endef

###########################################################
## Find all of the "*.vts" files under $(LOCAL_PATH).
###########################################################

define all-subdir-vts-files
$(call all-vts-files-under,.)
endef

###########################################################
## Find all of the logtags files under the named directories.
## Meant to be used like:
##    SRC_FILES := $(call all-logtags-files-under,src)
###########################################################

define all-logtags-files-under
$(call all-named-files-under,*.logtags,$(1))
endef

###########################################################
## Find all of the .proto files under the named directories.
## Meant to be used like:
##    SRC_FILES := $(call all-proto-files-under,src)
###########################################################

define all-proto-files-under
$(call all-named-files-under,*.proto,$(1))
endef

###########################################################
## Find all of the RenderScript files under the named directories.
##  Meant to be used like:
##    SRC_FILES := $(call all-renderscript-files-under,src)
###########################################################

define all-renderscript-files-under
$(call find-subdir-files,$(1) \( -name "*.rs" -or -name "*.fs" \) -and -not -name ".*")
endef

###########################################################
## Find all of the S files under the named directories.
## Meant to be used like:
##    SRC_FILES := $(call all-c-files-under,src tests)
###########################################################

define all-S-files-under
$(call all-named-files-under,*.S,$(1))
endef

###########################################################
## Find all of the html files under the named directories.
## Meant to be used like:
##    SRC_FILES := $(call all-html-files-under,src tests)
###########################################################

define all-html-files-under
$(call all-named-files-under,*.html,$(1))
endef

###########################################################
## Find all of the html files from here.  Meant to be used like:
##    SRC_FILES := $(call all-subdir-html-files)
###########################################################

define all-subdir-html-files
$(call all-html-files-under,.)
endef

###########################################################
## Find all of the files matching pattern
##    SRC_FILES := $(call find-subdir-files, <pattern>)
###########################################################

define find-subdir-files
$(sort $(patsubst ./%,%,$(shell cd $(LOCAL_PATH) ; find -L $(1))))
endef

###########################################################
# find the files in the subdirectory $1 of LOCAL_DIR
# matching pattern $2, filtering out files $3
# e.g.
#     SRC_FILES += $(call find-subdir-subdir-files, \
#                         css, *.cpp, DontWantThis.cpp)
###########################################################

define find-subdir-subdir-files
$(sort $(filter-out $(patsubst %,$(1)/%,$(3)),$(patsubst ./%,%,$(shell cd \
            $(LOCAL_PATH) ; find -L $(1) -maxdepth 1 -name $(2)))))
endef

###########################################################
## Find all of the files matching pattern
##    SRC_FILES := $(call all-subdir-java-files)
###########################################################

define find-subdir-assets
$(sort $(if $(1),$(patsubst ./%,%, \
<<<<<<< HEAD
	$(shell if [ -d $(1) ] ; then cd $(1) ; find -L ./ -not -name '.*' -and -type f -and -not -type l ; fi)), \
=======
	$(shell if [ -d $(1) ] ; then cd $(1) ; find -L ./ -not -name '.*' -and -type f ; fi)), \
>>>>>>> 505f1eaa
	$(warning Empty argument supplied to find-subdir-assets) \
))
endef

###########################################################
## Find various file types in a list of directories relative to $(LOCAL_PATH)
###########################################################

define find-other-java-files
$(call all-java-files-under,$(1))
endef

define find-other-html-files
$(call all-html-files-under,$(1))
endef

###########################################################
# Use utility find to find given files in the given subdirs.
# This function uses $(1), instead of LOCAL_PATH as the base.
# $(1): the base dir, relative to the root of the source tree.
# $(2): the file name pattern to be passed to find as "-name".
# $(3): a list of subdirs of the base dir.
# Returns: a list of paths relative to the base dir.
###########################################################

define find-files-in-subdirs
$(sort $(patsubst ./%,%, \
  $(shell cd $(1) ; \
          find -L $(3) -name $(2) -and -not -name ".*") \
 ))
endef

###########################################################
## Scan through each directory of $(1) looking for files
## that match $(2) using $(wildcard).  Useful for seeing if
## a given directory or one of its parents contains
## a particular file.  Returns the first match found,
## starting furthest from the root.
###########################################################

define find-parent-file
$(strip \
  $(eval _fpf := $(sort $(wildcard $(foreach f, $(2), $(strip $(1))/$(f))))) \
  $(if $(_fpf),$(_fpf), \
       $(if $(filter-out ./ .,$(1)), \
             $(call find-parent-file,$(patsubst %/,%,$(dir $(1))),$(2)) \
        ) \
   ) \
)
endef

###########################################################
## Function we can evaluate to introduce a dynamic dependency
###########################################################

define add-dependency
$(1): $(2)
endef

###########################################################
## Reverse order of a list
###########################################################

define reverse-list
$(if $(1),$(call reverse-list,$(wordlist 2,$(words $(1)),$(1)))) $(firstword $(1))
endef

###########################################################
## The intermediates directory.  Where object files go for
## a given target.  We could technically get away without
## the "_intermediates" suffix on the directory, but it's
## nice to be able to grep for that string to find out if
## anyone's abusing the system.
###########################################################

# $(1): target class, like "APPS"
# $(2): target name, like "NotePad"
# $(3): if non-empty, this is a HOST target.
# $(4): if non-empty, force the intermediates to be COMMON
# $(5): if non-empty, force the intermediates to be for the 2nd arch
# $(6): if non-empty, force the intermediates to be for the host cross os
define intermediates-dir-for
$(strip \
    $(eval _idfClass := $(strip $(1))) \
    $(if $(_idfClass),, \
        $(error $(LOCAL_PATH): Class not defined in call to intermediates-dir-for)) \
    $(eval _idfName := $(strip $(2))) \
    $(if $(_idfName),, \
        $(error $(LOCAL_PATH): Name not defined in call to intermediates-dir-for)) \
    $(eval _idfPrefix := $(if $(strip $(3)),$(if $(strip $(6)),HOST_CROSS,HOST),TARGET)) \
    $(eval _idf2ndArchPrefix := $(if $(strip $(5)),$(TARGET_2ND_ARCH_VAR_PREFIX))) \
    $(if $(filter $(_idfPrefix)-$(_idfClass),$(COMMON_MODULE_CLASSES))$(4), \
        $(eval _idfIntBase := $($(_idfPrefix)_OUT_COMMON_INTERMEDIATES)) \
      ,$(if $(filter $(_idfClass),$(PER_ARCH_MODULE_CLASSES)),\
          $(eval _idfIntBase := $($(_idf2ndArchPrefix)$(_idfPrefix)_OUT_INTERMEDIATES)) \
       ,$(eval _idfIntBase := $($(_idfPrefix)_OUT_INTERMEDIATES)) \
       ) \
     ) \
    $(_idfIntBase)/$(_idfClass)/$(_idfName)_intermediates \
)
endef

# Uses LOCAL_MODULE_CLASS, LOCAL_MODULE, and LOCAL_IS_HOST_MODULE
# to determine the intermediates directory.
#
# $(1): if non-empty, force the intermediates to be COMMON
# $(2): if non-empty, force the intermediates to be for the 2nd arch
# $(3): if non-empty, force the intermediates to be for the host cross os
define local-intermediates-dir
$(strip \
    $(if $(strip $(LOCAL_MODULE_CLASS)),, \
        $(error $(LOCAL_PATH): LOCAL_MODULE_CLASS not defined before call to local-intermediates-dir)) \
    $(if $(strip $(LOCAL_MODULE)),, \
        $(error $(LOCAL_PATH): LOCAL_MODULE not defined before call to local-intermediates-dir)) \
    $(call intermediates-dir-for,$(LOCAL_MODULE_CLASS),$(LOCAL_MODULE),$(LOCAL_IS_HOST_MODULE),$(1),$(2),$(3)) \
)
endef

###########################################################
## The generated sources directory.  Placing generated
## source files directly in the intermediates directory
## causes problems for multiarch builds, where there are
## two intermediates directories for a single target. Put
## them in a separate directory, and they will be copied to
## each intermediates directory automatically.
###########################################################

# $(1): target class, like "APPS"
# $(2): target name, like "NotePad"
# $(3): if non-empty, this is a HOST target.
# $(4): if non-empty, force the generated sources to be COMMON
define generated-sources-dir-for
$(strip \
    $(eval _idfClass := $(strip $(1))) \
    $(if $(_idfClass),, \
        $(error $(LOCAL_PATH): Class not defined in call to generated-sources-dir-for)) \
    $(eval _idfName := $(strip $(2))) \
    $(if $(_idfName),, \
        $(error $(LOCAL_PATH): Name not defined in call to generated-sources-dir-for)) \
    $(eval _idfPrefix := $(if $(strip $(3)),HOST,TARGET)) \
    $(if $(filter $(_idfPrefix)-$(_idfClass),$(COMMON_MODULE_CLASSES))$(4), \
        $(eval _idfIntBase := $($(_idfPrefix)_OUT_COMMON_GEN)) \
      , \
        $(eval _idfIntBase := $($(_idfPrefix)_OUT_GEN)) \
     ) \
    $(_idfIntBase)/$(_idfClass)/$(_idfName)_intermediates \
)
endef

# Uses LOCAL_MODULE_CLASS, LOCAL_MODULE, and LOCAL_IS_HOST_MODULE
# to determine the generated sources directory.
#
# $(1): if non-empty, force the intermediates to be COMMON
define local-generated-sources-dir
$(strip \
    $(if $(strip $(LOCAL_MODULE_CLASS)),, \
        $(error $(LOCAL_PATH): LOCAL_MODULE_CLASS not defined before call to local-generated-sources-dir)) \
    $(if $(strip $(LOCAL_MODULE)),, \
        $(error $(LOCAL_PATH): LOCAL_MODULE not defined before call to local-generated-sources-dir)) \
    $(call generated-sources-dir-for,$(LOCAL_MODULE_CLASS),$(LOCAL_MODULE),$(LOCAL_IS_HOST_MODULE),$(1)) \
)
endef

###########################################################
## Convert "path/to/libXXX.so" to "-lXXX".
## Any "path/to/libXXX.a" elements pass through unchanged.
###########################################################

define normalize-libraries
$(foreach so,$(filter %.so,$(1)),-l$(patsubst lib%.so,%,$(notdir $(so))))\
$(filter-out %.so,$(1))
endef

# TODO: change users to call the common version.
define normalize-host-libraries
$(call normalize-libraries,$(1))
endef

define normalize-target-libraries
$(call normalize-libraries,$(1))
endef

###########################################################
## Convert a list of short module names (e.g., "framework", "Browser")
## into the list of files that are built for those modules.
## NOTE: this won't return reliable results until after all
## sub-makefiles have been included.
## $(1): target list
###########################################################

define module-built-files
$(foreach module,$(1),$(ALL_MODULES.$(module).BUILT))
endef

###########################################################
## Convert a list of short modules names (e.g., "framework", "Browser")
## into the list of files that are installed for those modules.
## NOTE: this won't return reliable results until after all
## sub-makefiles have been included.
## $(1): target list
###########################################################

define module-installed-files
$(foreach module,$(1),$(ALL_MODULES.$(module).INSTALLED))
endef

###########################################################
## Convert a list of short modules names (e.g., "framework", "Browser")
## into the list of files that should be used when linking
## against that module as a public API.
## TODO: Allow this for more than JAVA_LIBRARIES modules
## NOTE: this won't return reliable results until after all
## sub-makefiles have been included.
## $(1): target list
###########################################################

define module-stubs-files
$(foreach module,$(1),$(ALL_MODULES.$(module).STUBS))
endef

###########################################################
## Evaluates to the timestamp file for a doc module, which
## is the dependency that should be used.
## $(1): doc module
###########################################################

define doc-timestamp-for
$(OUT_DOCS)/$(strip $(1))-timestamp
endef


###########################################################
## Convert "core ext framework" to "out/.../javalib.jar ..."
## $(1): library list
## $(2): Non-empty if IS_HOST_MODULE
###########################################################

# $(1): library name
# $(2): Non-empty if IS_HOST_MODULE
define _java-lib-dir
$(call intermediates-dir-for, \
	JAVA_LIBRARIES,$(1),$(2),COMMON)
endef

# $(1): library name
# $(2): Non-empty if IS_HOST_MODULE
define _java-lib-full-classes.jar
$(call _java-lib-dir,$(1),$(2))/$(if $(2),javalib,classes)$(COMMON_JAVA_PACKAGE_SUFFIX)
endef

# Get the jar files (you can pass to "javac -classpath") of static or shared
# Java libraries that you want to link against.
# $(1): library name list
# $(2): Non-empty if IS_HOST_MODULE
define java-lib-files
$(foreach lib,$(1),$(call _java-lib-full-classes.jar,$(lib),$(2)))
endef

# Get the dependency files (you can put on the right side of "|" of a build rule)
# of the Java libraries.
# $(1): library name list
# $(2): Non-empty if IS_HOST_MODULE
# Historically for target Java libraries we used a different file (javalib.jar)
# as the dependency.
# Now we can use classes.jar as dependency, so java-lib-deps is the same
# as java-lib-files.
define java-lib-deps
$(call java-lib-files,$(1),$(2))
endef

# Get the jar files (you can pass to "javac -classpath") of host dalvik Java libraries.
# You can also use them as dependency files.
# A host dalvik Java library is different from a host Java library in that
# the java lib file is classes.jar, not javalib.jar.
# $(1): library name list
define host-dex-java-lib-files
$(foreach lib,$(1),$(call _java-lib-dir,$(lib),true)/classes.jar)
endef

###########################################################
## Convert "core ext framework" to "out/.../classes.jack ..."
## $(1): library list
## $(2): Non-empty if IS_HOST_MODULE
###########################################################

# $(1): library name
# $(2): Non-empty if IS_HOST_MODULE
define _jack-lib-full-classes
$(call _java-lib-dir,$(1),$(2))/classes.jack
endef

# $(1): library name list
# $(2): Non-empty if IS_HOST_MODULE
define jack-lib-files
$(foreach lib,$(1),$(call _jack-lib-full-classes,$(lib),$(2)))
endef

###########################################################
## Run rot13 on a string
## $(1): the string.  Must be one line.
###########################################################
define rot13
$(shell echo $(1) | tr 'a-zA-Z' 'n-za-mN-ZA-M')
endef


###########################################################
## Returns true if $(1) and $(2) are equal.  Returns
## the empty string if they are not equal.
###########################################################
define streq
$(strip $(if $(strip $(1)),\
  $(if $(strip $(2)),\
    $(if $(filter-out __,_$(subst $(strip $(1)),,$(strip $(2)))$(subst $(strip $(2)),,$(strip $(1)))_),,true), \
    ),\
  $(if $(strip $(2)),\
    ,\
    true)\
 ))
endef

###########################################################
## Convert "a b c" into "a:b:c"
###########################################################
define normalize-path-list
$(subst $(space),:,$(strip $(1)))
endef

###########################################################
## Read the word out of a colon-separated list of words.
## This has the same behavior as the built-in function
## $(word n,str).
##
## The individual words may not contain spaces.
##
## $(1): 1 based index
## $(2): value of the form a:b:c...
###########################################################

define word-colon
$(word $(1),$(subst :,$(space),$(2)))
endef

###########################################################
## Convert "a=b c= d e = f" into "a=b c=d e=f"
##
## $(1): list to collapse
## $(2): if set, separator word; usually "=", ":", or ":="
##       Defaults to "=" if not set.
###########################################################

define collapse-pairs
$(eval _cpSEP := $(strip $(if $(2),$(2),=)))\
$(subst $(space)$(_cpSEP)$(space),$(_cpSEP),$(strip \
    $(subst $(_cpSEP), $(_cpSEP) ,$(1))))
endef

###########################################################
## Given a list of pairs, if multiple pairs have the same
## first components, keep only the first pair.
##
## $(1): list of pairs
## $(2): the separator word, such as ":", "=", etc.
define uniq-pairs-by-first-component
$(eval _upbfc_fc_set :=)\
$(strip $(foreach w,$(1), $(eval _first := $(word 1,$(subst $(2),$(space),$(w))))\
    $(if $(filter $(_upbfc_fc_set),$(_first)),,$(w)\
        $(eval _upbfc_fc_set += $(_first)))))\
$(eval _upbfc_fc_set :=)\
$(eval _first:=)
endef

###########################################################
## MODULE_TAG set operations
###########################################################

# Given a list of tags, return the targets that specify
# any of those tags.
# $(1): tag list
define modules-for-tag-list
$(sort $(foreach tag,$(1),$(foreach m,$(ALL_MODULE_NAME_TAGS.$(tag)),$(ALL_MODULES.$(m).INSTALLED))))
endef

# Same as modules-for-tag-list, but operates on
# ALL_MODULE_NAME_TAGS.
# $(1): tag list
define module-names-for-tag-list
$(sort $(foreach tag,$(1),$(ALL_MODULE_NAME_TAGS.$(tag))))
endef

# Given an accept and reject list, find the matching
# set of targets.  If a target has multiple tags and
# any of them are rejected, the target is rejected.
# Reject overrides accept.
# $(1): list of tags to accept
# $(2): list of tags to reject
#TODO(dbort): do $(if $(strip $(1)),$(1),$(ALL_MODULE_TAGS))
#TODO(jbq): as of 20100106 nobody uses the second parameter
define get-tagged-modules
$(filter-out \
	$(call modules-for-tag-list,$(2)), \
	    $(call modules-for-tag-list,$(1)))
endef

###########################################################
## Append a leaf to a base path.  Properly deals with
## base paths ending in /.
##
## $(1): base path
## $(2): leaf path
###########################################################

define append-path
$(subst //,/,$(1)/$(2))
endef


###########################################################
## Package filtering
###########################################################

# Given a list of installed modules (short or long names)
# return a list of the packages (yes, .apk packages, not
# modules in general) that are overridden by this list and,
# therefore, should not be installed.
# $(1): mixed list of installed modules
# TODO: This is fragile; find a reliable way to get this information.
define _get-package-overrides
 $(eval ### Discard any words containing slashes, unless they end in .apk, \
        ### in which case trim off the directory component and the suffix. \
        ### If there are no slashes, keep the entire word.)
 $(eval _gpo_names := $(subst /,@@@ @@@,$(1)))
 $(eval _gpo_names := \
     $(filter %.apk,$(_gpo_names)) \
     $(filter-out %@@@ @@@%,$(_gpo_names)))
 $(eval _gpo_names := $(patsubst %.apk,%,$(_gpo_names)))
 $(eval _gpo_names := $(patsubst @@@%,%,$(_gpo_names)))

 $(eval ### Remove any remaining words that contain dots.)
 $(eval _gpo_names := $(subst .,@@@ @@@,$(_gpo_names)))
 $(eval _gpo_names := $(filter-out %@@@ @@@%,$(_gpo_names)))

 $(eval ### Now we have a list of any words that could possibly refer to \
        ### packages, although there may be words that do not.  Only \
        ### real packages will be present under PACKAGES.*, though.)
 $(foreach _gpo_name,$(_gpo_names),$(PACKAGES.$(_gpo_name).OVERRIDES))
endef

define get-package-overrides
$(sort $(strip $(call _get-package-overrides,$(1))))
endef

###########################################################
## Output the command lines, or not
###########################################################

ifeq ($(strip $(SHOW_COMMANDS)),)
define pretty
@echo $1
endef
else
define pretty
endef
endif

###########################################################
## Commands for munging the dependency files the compiler generates
###########################################################
# $(1): the input .d file
# $(2): the output .P file
define transform-d-to-p-args
$(hide) cp $(1) $(2); \
	sed -e 's/#.*//' -e 's/^[^:]*: *//' -e 's/ *\\$$//' \
		-e '/^$$/ d' -e 's/$$/ :/' < $(1) >> $(2); \
	rm -f $(1)
endef

define transform-d-to-p
$(call transform-d-to-p-args,$(@:%.o=%.d),$(@:%.o=%.P))
endef

###########################################################
## Commands for including the dependency files the compiler generates
###########################################################
# $(1): the .P file
# $(2): the main build target
define include-depfile
$(eval $(2) : .KATI_DEPFILE := $1)
endef

# $(1): object files
define include-depfiles-for-objs
$(foreach obj, $(1), $(call include-depfile, $(obj:%.o=%.P), $(obj)))
endef

###########################################################
## Track source files compiled to objects
###########################################################
# $(1): list of sources
# $(2): list of matching objects
define track-src-file-obj
$(eval $(call _track-src-file-obj,$(1)))
endef
define _track-src-file-obj
i := w
$(foreach s,$(1),
my_tracked_src_files += $(s)
my_src_file_obj_$(s) := $$(word $$(words $$(i)),$$(2))
i += w)
endef

# $(1): list of sources
# $(2): list of matching generated sources
define track-src-file-gen
$(eval $(call _track-src-file-gen,$(2)))
endef
define _track-src-file-gen
i := w
$(foreach s,$(1),
my_tracked_gen_files += $(s)
my_src_file_gen_$(s) := $$(word $$(words $$(i)),$$(1))
i += w)
endef

# $(1): list of generated sources
# $(2): list of matching objects
define track-gen-file-obj
$(call track-src-file-obj,$(foreach f,$(1),\
  $(or $(my_src_file_gen_$(f)),$(f))),$(2))
endef

###########################################################
## Commands for running lex
###########################################################

define transform-l-to-c-or-cpp
@echo "Lex: $(PRIVATE_MODULE) <= $<"
@mkdir -p $(dir $@)
$(hide) $(LEX) -o$@ $<
endef

###########################################################
## Commands for running yacc
##
###########################################################

define transform-y-to-c-or-cpp
@echo "Yacc: $(PRIVATE_MODULE) <= $<"
@mkdir -p $(dir $@)
$(YACC) $(PRIVATE_YACCFLAGS) \
  --defines=$(basename $@).h \
  -o $@ $<
endef

###########################################################
## Commands to compile RenderScript to Java
###########################################################

## Merge multiple .d files generated by llvm-rs-cc. This is necessary
## because ninja can handle only a single depfile per build target.
## .d files generated by llvm-rs-cc define .stamp, .bc, and optionally
## .java as build targets. However, there's no way to let ninja know
## dependencies to .bc files and .java files, so we give up build
## targets for them. As we write the .stamp file as the target by
## ourselves, the awk script removes the first lines before the colon
## and append a backslash to the last line to concatenate contents of
## multiple files.
# $(1): .d files to be merged
# $(2): merged .d file
define _merge-renderscript-d
$(hide) echo '$@: $(backslash)' > $2
$(foreach d,$1, \
  $(hide) awk 'start { sub(/( \\)?$$/, " \\"); print } /:/ { start=1 }' < $d >> $2$(newline))
$(hide) echo >> $2
endef

define transform-renderscripts-to-java-and-bc
@echo "RenderScript: $(PRIVATE_MODULE) <= $(PRIVATE_RS_SOURCE_FILES)"
$(hide) rm -rf $(PRIVATE_RS_OUTPUT_DIR)
$(hide) mkdir -p $(PRIVATE_RS_OUTPUT_DIR)/res/raw
$(hide) mkdir -p $(PRIVATE_RS_OUTPUT_DIR)/src
$(hide) $(PRIVATE_RS_CC) \
  -o $(PRIVATE_RS_OUTPUT_DIR)/res/raw \
  -p $(PRIVATE_RS_OUTPUT_DIR)/src \
  -d $(PRIVATE_RS_OUTPUT_DIR) \
  -a $@ -MD \
  $(addprefix -target-api , $(PRIVATE_RS_TARGET_API)) \
  $(PRIVATE_RS_FLAGS) \
  $(foreach inc,$(PRIVATE_RS_INCLUDES),$(addprefix -I , $(inc))) \
  $(PRIVATE_RS_SOURCE_FILES)
$(call _merge-renderscript-d,$(PRIVATE_DEP_FILES),$@.d)
$(call transform-d-to-p-args,$@.d,$@.P)
$(hide) mkdir -p $(dir $@)
$(hide) touch $@
endef

define transform-bc-to-so
@echo "Renderscript compatibility: $(notdir $@) <= $(notdir $<)"
$(hide) mkdir -p $(dir $@)
$(hide) $(BCC_COMPAT) -O3 -o $(dir $@)/$(notdir $(<:.bc=.o)) -fPIC -shared \
	-rt-path $(RS_PREBUILT_CLCORE) -mtriple $(RS_COMPAT_TRIPLE) $<
$(hide) $(PRIVATE_CXX) -shared -Wl,-soname,$(notdir $@) -nostdlib \
	-Wl,-rpath,\$$ORIGIN/../lib \
	$(dir $@)/$(notdir $(<:.bc=.o)) \
	$(RS_PREBUILT_COMPILER_RT) \
	-o $@ $(TARGET_GLOBAL_LDFLAGS) -Wl,--hash-style=sysv -L prebuilts/gcc/ \
	$(RS_PREBUILT_LIBPATH) -L $(TARGET_OUT_INTERMEDIATE_LIBRARIES) \
	-lRSSupport -lm -lc
endef

###########################################################
## Commands to compile RenderScript to C++
###########################################################

define transform-renderscripts-to-cpp-and-bc
@echo "RenderScript: $(PRIVATE_MODULE) <= $(PRIVATE_RS_SOURCE_FILES)"
$(hide) rm -rf $(PRIVATE_RS_OUTPUT_DIR)
$(hide) mkdir -p $(PRIVATE_RS_OUTPUT_DIR)/
$(hide) $(PRIVATE_RS_CC) \
  -o $(PRIVATE_RS_OUTPUT_DIR)/ \
  -d $(PRIVATE_RS_OUTPUT_DIR) \
  -a $@ -MD \
  -reflect-c++ \
  $(addprefix -target-api , $(PRIVATE_RS_TARGET_API)) \
  $(PRIVATE_RS_FLAGS) \
  $(addprefix -I , $(PRIVATE_RS_INCLUDES)) \
  $(PRIVATE_RS_SOURCE_FILES)
$(call _merge-renderscript-d,$(PRIVATE_DEP_FILES),$@.d)
$(call transform-d-to-p-args,$@.d,$@.P)
$(hide) mkdir -p $(dir $@)
$(hide) touch $@
endef


###########################################################
## Commands for running aidl
###########################################################

define transform-aidl-to-java
@mkdir -p $(dir $@)
@echo "Aidl: $(PRIVATE_MODULE) <= $<"
$(hide) $(AIDL) -d$(patsubst %.java,%.P,$@) $(PRIVATE_AIDL_FLAGS) $< $@
endef
#$(AIDL) $(PRIVATE_AIDL_FLAGS) $< - | indent -nut -br -npcs -l1000 > $@

define transform-aidl-to-cpp
@mkdir -p $(dir $@)
@mkdir -p $(PRIVATE_HEADER_OUTPUT_DIR)
@echo "Generating C++ from AIDL: $(PRIVATE_MODULE) <= $<"
$(hide) $(AIDL_CPP) -d$(basename $@).aidl.P $(PRIVATE_AIDL_FLAGS) \
    $< $(PRIVATE_HEADER_OUTPUT_DIR) $@
endef

## Given a .aidl file path generate the rule to compile it a .cpp file.
# $(1): a .aidl source file
# $(2): a directory to place the generated .cpp files in
# $(3): name of a variable to add the path to the generated source file to
#
# You must call this with $(eval).
define define-aidl-cpp-rule
define-aidl-cpp-rule-src := $(patsubst %.aidl,%$(LOCAL_CPP_EXTENSION),$(subst ../,dotdot/,$(addprefix $(2)/,$(1))))
$$(define-aidl-cpp-rule-src) : $(LOCAL_PATH)/$(1) $(AIDL_CPP)
	$$(transform-aidl-to-cpp)
$(3) += $$(define-aidl-cpp-rule-src)
endef

###########################################################
## Commands for running vts
###########################################################

define transform-vts-to-cpp
@mkdir -p $(dir $@)
@mkdir -p $(PRIVATE_HEADER_OUTPUT_DIR)
@echo "Generating C++ from VTS: $(PRIVATE_MODULE) <= $<"
$(hide) $(VTSC) -d$(basename $@).vts.P $(PRIVATE_VTS_FLAGS) \
    $< $(PRIVATE_HEADER_OUTPUT_DIR) $@
endef

## Given a .vts file path generate the rule to compile it a .cpp file.
# $(1): a .vts source file
# $(2): a directory to place the generated .cpp files in
# $(3): name of a variable to add the path to the generated source file to
#
# You must call this with $(eval).
define define-vts-cpp-rule
define-vts-cpp-rule-src := $(patsubst %.vts,%$(LOCAL_CPP_EXTENSION),$(subst ../,dotdot/,$(addprefix $(2)/,$(1))))
$$(define-vts-cpp-rule-src) : $(LOCAL_PATH)/$(1) $(VTSC)
	$$(transform-vts-to-cpp)
$(3) += $$(define-vts-cpp-rule-src)
endef

###########################################################
## Commands for running java-event-log-tags.py
###########################################################

define transform-logtags-to-java
@mkdir -p $(dir $@)
@echo "logtags: $@ <= $<"
$(hide) $(JAVATAGS) -o $@ $< $(PRIVATE_MERGED_TAG)
endef


###########################################################
## Commands for running protoc to compile .proto into .java
###########################################################

define transform-proto-to-java
@mkdir -p $(dir $@)
@echo "Protoc: $@ <= $(PRIVATE_PROTO_SRC_FILES)"
@rm -rf $(PRIVATE_PROTO_JAVA_OUTPUT_DIR)
@mkdir -p $(PRIVATE_PROTO_JAVA_OUTPUT_DIR)
$(hide) for f in $(PRIVATE_PROTO_SRC_FILES); do \
        $(PROTOC) \
        $(addprefix --proto_path=, $(PRIVATE_PROTO_INCLUDES)) \
        $(PRIVATE_PROTO_JAVA_OUTPUT_OPTION)="$(PRIVATE_PROTO_JAVA_OUTPUT_PARAMS):$(PRIVATE_PROTO_JAVA_OUTPUT_DIR)" \
        $(PRIVATE_PROTOC_FLAGS) \
        $$f || exit 33; \
        done
$(hide) touch $@
endef

######################################################################
## Commands for running protoc to compile .proto into .pb.cc (or.pb.c) and .pb.h
######################################################################
define transform-proto-to-cc
@echo "Protoc: $@ <= $<"
@mkdir -p $(dir $@)
$(hide) $(PROTOC) \
	$(addprefix --proto_path=, $(PRIVATE_PROTO_INCLUDES)) \
	$(PRIVATE_PROTOC_FLAGS) \
	$<
@# aprotoc outputs only .cc. Rename it to .cpp if necessary.
$(if $(PRIVATE_RENAME_CPP_EXT),\
  $(hide) mv $(basename $@).cc $@)
endef


######################################################################
## Commands for generating DBus adaptors from .dbus-xml files.
######################################################################
define generate-dbus-adaptors
@echo "Generating DBus adaptors for $(PRIVATE_MODULE)"
@mkdir -p $(dir $@)
$(hide) $(DBUS_GENERATOR) \
	--service-config=$(PRIVATE_DBUS_SERVICE_CONFIG) \
	--adaptor=$@ \
	$<
endef

######################################################################
## Commands for generating DBus proxies from .dbus-xml files.
######################################################################
define generate-dbus-proxies
@echo "Generating DBus proxies for $(PRIVATE_MODULE)"
@mkdir -p $(dir $@)
$(hide) $(DBUS_GENERATOR) \
	--service-config=$(PRIVATE_DBUS_SERVICE_CONFIG) \
	--proxy=$@ \
	$(filter %.dbus-xml,$^)
endef


###########################################################
## Commands for running gcc to compile a C++ file
###########################################################

define transform-cpp-to-o-compiler-args
	$(addprefix -I , $(PRIVATE_C_INCLUDES)) \
	$$(cat $(PRIVATE_IMPORT_INCLUDES)) \
	$(addprefix -isystem ,\
	    $(if $(PRIVATE_NO_DEFAULT_COMPILER_FLAGS),, \
	        $(filter-out $(PRIVATE_C_INCLUDES), \
	            $(PRIVATE_TARGET_PROJECT_INCLUDES) \
	            $(PRIVATE_TARGET_C_INCLUDES)))) \
	-c \
	$(if $(PRIVATE_NO_DEFAULT_COMPILER_FLAGS),, \
	    $(PRIVATE_TARGET_GLOBAL_CFLAGS) \
	    $(PRIVATE_TARGET_GLOBAL_CPPFLAGS) \
	    $(PRIVATE_ARM_CFLAGS) \
	 ) \
	$(PRIVATE_RTTI_FLAG) \
	$(PRIVATE_CFLAGS) \
	$(PRIVATE_CPPFLAGS) \
	$(PRIVATE_DEBUG_CFLAGS) \
	$(PRIVATE_CFLAGS_NO_OVERRIDE) \
	$(PRIVATE_CPPFLAGS_NO_OVERRIDE)
endef

define clang-tidy-cpp
$(hide) $(PATH_TO_CLANG_TIDY) $(PRIVATE_TIDY_FLAGS) \
  -checks=$(PRIVATE_TIDY_CHECKS) \
  $< -- $(transform-cpp-to-o-compiler-args)
endef

ifneq (,$(filter 1 true,$(WITH_TIDY_ONLY)))
define transform-cpp-to-o
$(if $(PRIVATE_TIDY_CHECKS),
  @echo "target tidy $(PRIVATE_ARM_MODE) C++: $<"
  $(clang-tidy-cpp))
endef
else
define transform-cpp-to-o
@echo "target $(PRIVATE_ARM_MODE) C++: $(PRIVATE_MODULE) <= $<"
@mkdir -p $(dir $@)
$(if $(PRIVATE_TIDY_CHECKS),$(clang-tidy-cpp))
$(hide) $(RELATIVE_PWD) $(PRIVATE_CXX) \
  $(transform-cpp-to-o-compiler-args) \
  -MD -MF $(patsubst %.o,%.d,$@) -o $@ $<
$(hide) $(transform-d-to-p)
endef
endif


###########################################################
## Commands for running gcc to compile a C file
###########################################################

# $(1): extra flags
define transform-c-or-s-to-o-compiler-args
	$(addprefix -I , $(PRIVATE_C_INCLUDES)) \
	$$(cat $(PRIVATE_IMPORT_INCLUDES)) \
	$(addprefix -isystem ,\
	    $(if $(PRIVATE_NO_DEFAULT_COMPILER_FLAGS),, \
	        $(filter-out $(PRIVATE_C_INCLUDES), \
	            $(PRIVATE_TARGET_PROJECT_INCLUDES) \
	            $(PRIVATE_TARGET_C_INCLUDES)))) \
	-c \
	$(if $(PRIVATE_NO_DEFAULT_COMPILER_FLAGS),, \
	    $(PRIVATE_TARGET_GLOBAL_CFLAGS) \
	    $(PRIVATE_TARGET_GLOBAL_CONLYFLAGS) \
	    $(PRIVATE_ARM_CFLAGS) \
	 ) \
	 $(1)
endef

define transform-c-to-o-compiler-args
$(call transform-c-or-s-to-o-compiler-args, \
  $(PRIVATE_CFLAGS) \
  $(PRIVATE_CONLYFLAGS) \
  $(PRIVATE_DEBUG_CFLAGS) \
  $(PRIVATE_CFLAGS_NO_OVERRIDE))
endef

define clang-tidy-c
$(hide) $(PATH_TO_CLANG_TIDY) $(PRIVATE_TIDY_FLAGS) \
  -checks=$(PRIVATE_TIDY_CHECKS) \
  $< -- $(transform-c-to-o-compiler-args)
endef

ifneq (,$(filter 1 true,$(WITH_TIDY_ONLY)))
define transform-c-to-o
$(if $(PRIVATE_TIDY_CHECKS),
  @echo "target tidy $(PRIVATE_ARM_MODE) C: $<"
  $(clang-tidy-c))
endef
else
define transform-c-to-o
@echo "target $(PRIVATE_ARM_MODE) C: $(PRIVATE_MODULE) <= $<"
@mkdir -p $(dir $@)
$(if $(PRIVATE_TIDY_CHECKS),$(clang-tidy-c))
$(hide) $(RELATIVE_PWD) $(PRIVATE_CC) \
  $(transform-c-to-o-compiler-args) \
  -MD -MF $(patsubst %.o,%.d,$@) -o $@ $<
$(hide) $(transform-d-to-p)
endef
endif

define transform-s-to-o-no-deps
@echo "target asm: $(PRIVATE_MODULE) <= $<"
@mkdir -p $(dir $@)
$(RELATIVE_PWD) $(PRIVATE_CC) \
  $(call transform-c-or-s-to-o-compiler-args, $(PRIVATE_ASFLAGS)) \
  -MD -MF $(patsubst %.o,%.d,$@) -o $@ $<
endef

define transform-s-to-o
$(transform-s-to-o-no-deps)
$(transform-d-to-p)
endef

# YASM compilation
define transform-asm-to-o
@mkdir -p $(dir $@)
$(hide) $(YASM) \
    $(addprefix -I , $(PRIVATE_C_INCLUDES)) \
    $($(PRIVATE_2ND_ARCH_VAR_PREFIX)TARGET_GLOBAL_YASM_FLAGS) \
    $(PRIVATE_ASFLAGS) \
    -o $@ $<
endef

###########################################################
## Commands for running gcc to compile an Objective-C file
## This should never happen for target builds but this
## will error at build time.
###########################################################

define transform-m-to-o-no-deps
@echo "target ObjC: $(PRIVATE_MODULE) <= $<"
$(call transform-c-or-s-to-o-no-deps, $(PRIVATE_CFLAGS) $(PRIVATE_DEBUG_CFLAGS))
endef

define transform-m-to-o
$(transform-m-to-o-no-deps)
$(transform-d-to-p)
endef

###########################################################
## Commands for running gcc to compile a host C++ file
###########################################################

define transform-host-cpp-to-o-compiler-args
	$(addprefix -I , $(PRIVATE_C_INCLUDES)) \
	$$(cat $(PRIVATE_IMPORT_INCLUDES)) \
	$(addprefix -isystem ,\
	    $(if $(PRIVATE_NO_DEFAULT_COMPILER_FLAGS),, \
	        $(filter-out $(PRIVATE_C_INCLUDES), \
	            $($(PRIVATE_PREFIX)PROJECT_INCLUDES) \
	            $(PRIVATE_HOST_C_INCLUDES)))) \
	-c \
	$(if $(PRIVATE_NO_DEFAULT_COMPILER_FLAGS),, \
	    $(PRIVATE_HOST_GLOBAL_CFLAGS) \
	    $(PRIVATE_HOST_GLOBAL_CPPFLAGS) \
	 ) \
	$(PRIVATE_CFLAGS) \
	$(PRIVATE_CPPFLAGS) \
	$(PRIVATE_DEBUG_CFLAGS) \
	$(PRIVATE_CFLAGS_NO_OVERRIDE) \
	$(PRIVATE_CPPFLAGS_NO_OVERRIDE)
endef

define clang-tidy-host-cpp
$(hide) $(PATH_TO_CLANG_TIDY) $(PRIVATE_TIDY_FLAGS) \
  -checks=$(PRIVATE_TIDY_CHECKS) \
  $< -- $(transform-host-cpp-to-o-compiler-args)
endef

ifneq (,$(filter 1 true,$(WITH_TIDY_ONLY)))
define transform-host-cpp-to-o
$(if $(PRIVATE_TIDY_CHECKS),
  @echo "tidy $($(PRIVATE_PREFIX)DISPLAY) C++: $<"
  $(clang-tidy-host-cpp))
endef
else
define transform-host-cpp-to-o
@echo "$($(PRIVATE_PREFIX)DISPLAY) C++: $(PRIVATE_MODULE) <= $<"
@mkdir -p $(dir $@)
$(if $(PRIVATE_TIDY_CHECKS),$(clang-tidy-host-cpp))
$(hide) $(RELATIVE_PWD) $(PRIVATE_CXX) \
  $(transform-host-cpp-to-o-compiler-args) \
  -MD -MF $(patsubst %.o,%.d,$@) -o $@ $<
$(hide) $(transform-d-to-p)
endef
endif


###########################################################
## Commands for running gcc to compile a host C file
###########################################################

define transform-host-c-or-s-to-o-common-args
	$(addprefix -I , $(PRIVATE_C_INCLUDES)) \
	$$(cat $(PRIVATE_IMPORT_INCLUDES)) \
	$(addprefix -isystem ,\
	    $(if $(PRIVATE_NO_DEFAULT_COMPILER_FLAGS),, \
	        $(filter-out $(PRIVATE_C_INCLUDES), \
	            $($(PRIVATE_PREFIX)PROJECT_INCLUDES) \
	            $(PRIVATE_HOST_C_INCLUDES)))) \
	-c \
	$(if $(PRIVATE_NO_DEFAULT_COMPILER_FLAGS),, \
	    $(PRIVATE_HOST_GLOBAL_CFLAGS) \
	    $(PRIVATE_HOST_GLOBAL_CONLYFLAGS) \
	 )
endef

# $(1): extra flags
define transform-host-c-or-s-to-o-no-deps
@mkdir -p $(dir $@)
$(hide) $(RELATIVE_PWD) $(PRIVATE_CC) \
  $(transform-host-c-or-s-to-o-common-args) \
  $(1) \
  -MD -MF $(patsubst %.o,%.d,$@) -o $@ $<
endef

define transform-host-c-to-o-compiler-args
  $(transform-host-c-or-s-to-o-common-args) \
  $(PRIVATE_CFLAGS) $(PRIVATE_CONLYFLAGS) \
  $(PRIVATE_DEBUG_CFLAGS) $(PRIVATE_CFLAGS_NO_OVERRIDE)
endef

define clang-tidy-host-c
$(hide) $(PATH_TO_CLANG_TIDY) $(PRIVATE_TIDY_FLAGS) \
  -checks=$(PRIVATE_TIDY_CHECKS) \
  $< -- $(transform-host-c-to-o-compiler-args)
endef

ifneq (,$(filter 1 true,$(WITH_TIDY_ONLY)))
define transform-host-c-to-o
$(if $(PRIVATE_TIDY_CHECKS),
  @echo "tidy $($(PRIVATE_PREFIX)DISPLAY) C: $<"
  $(clang-tidy-host-c))
endef
else
define transform-host-c-to-o
@echo "$($(PRIVATE_PREFIX)DISPLAY) C: $(PRIVATE_MODULE) <= $<"
@mkdir -p $(dir $@)
$(if $(PRIVATE_TIDY_CHECKS), $(clang-tidy-host-c))
$(hide) $(RELATIVE_PWD) $(PRIVATE_CC) \
  $(transform-host-c-to-o-compiler-args) \
  -MD -MF $(patsubst %.o,%.d,$@) -o $@ $<
$(hide) $(transform-d-to-p)
endef
endif

define transform-host-s-to-o-no-deps
@echo "$($(PRIVATE_PREFIX)DISPLAY) asm: $(PRIVATE_MODULE) <= $<"
$(call transform-host-c-or-s-to-o-no-deps, $(PRIVATE_ASFLAGS))
endef

define transform-host-s-to-o
$(transform-host-s-to-o-no-deps)
$(transform-d-to-p)
endef

###########################################################
## Commands for running gcc to compile a host Objective-C file
###########################################################

define transform-host-m-to-o-no-deps
@echo "$($(PRIVATE_PREFIX)DISPLAY) ObjC: $(PRIVATE_MODULE) <= $<"
$(call transform-host-c-or-s-to-o-no-deps, $(PRIVATE_CFLAGS) $(PRIVATE_DEBUG_CFLAGS) $(PRIVATE_CFLAGS_NO_OVERRIDE))
endef

define transform-host-m-to-o
$(transform-host-m-to-o-no-deps)
$(transform-d-to-p)
endef

###########################################################
## Commands for running gcc to compile a host Objective-C++ file
###########################################################

define transform-host-mm-to-o
$(transform-host-cpp-to-o)
endef


###########################################################
## Rules to compile a single C/C++ source with ../ in the path
###########################################################
# Replace "../" in object paths with $(DOTDOT_REPLACEMENT).
DOTDOT_REPLACEMENT := dotdot/

## Rule to compile a C++ source file with ../ in the path.
## Must be called with $(eval).
# $(1): the C++ source file in LOCAL_SRC_FILES.
# $(2): the additional dependencies.
# $(3): the variable name to collect the output object file.
define compile-dotdot-cpp-file
o := $(intermediates)/$(patsubst %$(LOCAL_CPP_EXTENSION),%.o,$(subst ../,$(DOTDOT_REPLACEMENT),$(1)))
$$(o) : $(TOPDIR)$(LOCAL_PATH)/$(1) $(2)
	$$(transform-$$(PRIVATE_HOST)cpp-to-o)
$$(call include-depfiles-for-objs, $$(o))
$(3) += $$(o)
endef

## Rule to compile a C source file with ../ in the path.
## Must be called with $(eval).
# $(1): the C source file in LOCAL_SRC_FILES.
# $(2): the additional dependencies.
# $(3): the variable name to collect the output object file.
define compile-dotdot-c-file
o := $(intermediates)/$(patsubst %.c,%.o,$(subst ../,$(DOTDOT_REPLACEMENT),$(1)))
$$(o) : $(TOPDIR)$(LOCAL_PATH)/$(1) $(2)
	$$(transform-$$(PRIVATE_HOST)c-to-o)
$$(call include-depfiles-for-objs, $$(o))
$(3) += $$(o)
endef

## Rule to compile a .S source file with ../ in the path.
## Must be called with $(eval).
# $(1): the .S source file in LOCAL_SRC_FILES.
# $(2): the additional dependencies.
# $(3): the variable name to collect the output object file.
define compile-dotdot-s-file
o := $(intermediates)/$(patsubst %.S,%.o,$(subst ../,$(DOTDOT_REPLACEMENT),$(1)))
$$(o) : $(TOPDIR)$(LOCAL_PATH)/$(1) $(2)
	$$(transform-$$(PRIVATE_HOST)s-to-o)
$$(call include-depfiles-for-objs, $$(o))
$(3) += $$(o)
endef

## Rule to compile a .s source file with ../ in the path.
## Must be called with $(eval).
# $(1): the .s source file in LOCAL_SRC_FILES.
# $(2): the additional dependencies.
# $(3): the variable name to collect the output object file.
define compile-dotdot-s-file-no-deps
o := $(intermediates)/$(patsubst %.s,%.o,$(subst ../,$(DOTDOT_REPLACEMENT),$(1)))
$$(o) : $(TOPDIR)$(LOCAL_PATH)/$(1) $(2)
	$$(transform-$$(PRIVATE_HOST)s-to-o-no-deps)
$(3) += $$(o)
endef

###########################################################
## Commands for running ar
###########################################################

define _concat-if-arg2-not-empty
$(if $(2),$(hide) $(1) $(2))
endef

# Split long argument list into smaller groups and call the command repeatedly
# Call the command at least once even if there are no arguments, as otherwise
# the output file won't be created.
#
# $(1): the command without arguments
# $(2): the arguments
define split-long-arguments
$(hide) $(1) $(wordlist 1,500,$(2))
$(call _concat-if-arg2-not-empty,$(1),$(wordlist 501,1000,$(2)))
$(call _concat-if-arg2-not-empty,$(1),$(wordlist 1001,1500,$(2)))
$(call _concat-if-arg2-not-empty,$(1),$(wordlist 1501,2000,$(2)))
$(call _concat-if-arg2-not-empty,$(1),$(wordlist 2001,2500,$(2)))
$(call _concat-if-arg2-not-empty,$(1),$(wordlist 2501,3000,$(2)))
$(call _concat-if-arg2-not-empty,$(1),$(wordlist 3001,99999,$(2)))
endef

# $(1): the full path of the source static library.
define _extract-and-include-single-target-whole-static-lib
$(hide) ldir=$(PRIVATE_INTERMEDIATES_DIR)/WHOLE/$(basename $(notdir $(1)))_objs;\
    rm -rf $$ldir; \
    mkdir -p $$ldir; \
    cp $(1) $$ldir; \
    lib_to_include=$$ldir/$(notdir $(1)); \
    filelist=; \
    subdir=0; \
    for f in `$($(PRIVATE_2ND_ARCH_VAR_PREFIX)TARGET_AR) t $(1)`; do \
        if [ -e $$ldir/$$f ]; then \
            mkdir $$ldir/$$subdir; \
            ext=$$subdir/; \
            subdir=$$((subdir+1)); \
            $($(PRIVATE_2ND_ARCH_VAR_PREFIX)TARGET_AR) m $$lib_to_include $$f; \
        else \
            ext=; \
        fi; \
        $($(PRIVATE_2ND_ARCH_VAR_PREFIX)TARGET_AR) p $$lib_to_include $$f > $$ldir/$$ext$$f; \
        filelist="$$filelist $$ldir/$$ext$$f"; \
    done ; \
    $($(PRIVATE_2ND_ARCH_VAR_PREFIX)TARGET_AR) $($(PRIVATE_2ND_ARCH_VAR_PREFIX)TARGET_GLOBAL_ARFLAGS) \
        $(PRIVATE_ARFLAGS) $@ $$filelist

endef

# $(1): the full path of the source static library.
define extract-and-include-whole-static-libs-first
$(if $(strip $(1)),
$(hide) cp $(1) $@)
endef

define extract-and-include-target-whole-static-libs
$(call extract-and-include-whole-static-libs-first, $(firstword $(PRIVATE_ALL_WHOLE_STATIC_LIBRARIES)))
$(foreach lib,$(wordlist 2,999,$(PRIVATE_ALL_WHOLE_STATIC_LIBRARIES)), \
    $(call _extract-and-include-single-target-whole-static-lib, $(lib)))
endef

# Explicitly delete the archive first so that ar doesn't
# try to add to an existing archive.
define transform-o-to-static-lib
@echo "target StaticLib: $(PRIVATE_MODULE) ($@)"
@mkdir -p $(dir $@)
@rm -f $@
$(extract-and-include-target-whole-static-libs)
$(call split-long-arguments,$($(PRIVATE_2ND_ARCH_VAR_PREFIX)TARGET_AR) \
    $($(PRIVATE_2ND_ARCH_VAR_PREFIX)TARGET_GLOBAL_ARFLAGS) \
    $(PRIVATE_ARFLAGS) $@,$(PRIVATE_ALL_OBJECTS))
endef

###########################################################
## Commands for running host ar
###########################################################

# $(1): the full path of the source static library.
define _extract-and-include-single-host-whole-static-lib
$(hide) ldir=$(PRIVATE_INTERMEDIATES_DIR)/WHOLE/$(basename $(notdir $(1)))_objs;\
    rm -rf $$ldir; \
    mkdir -p $$ldir; \
    cp $(1) $$ldir; \
    lib_to_include=$$ldir/$(notdir $(1)); \
    filelist=; \
    subdir=0; \
    for f in `$($(PRIVATE_2ND_ARCH_VAR_PREFIX)$(PRIVATE_PREFIX)AR) t $(1) | \grep '\.o$$'`; do \
        if [ -e $$ldir/$$f ]; then \
           mkdir $$ldir/$$subdir; \
           ext=$$subdir/; \
           subdir=$$((subdir+1)); \
           $($(PRIVATE_2ND_ARCH_VAR_PREFIX)$(PRIVATE_PREFIX)AR) m $$lib_to_include $$f; \
        else \
           ext=; \
        fi; \
        $($(PRIVATE_2ND_ARCH_VAR_PREFIX)$(PRIVATE_PREFIX)AR) p $$lib_to_include $$f > $$ldir/$$ext$$f; \
        filelist="$$filelist $$ldir/$$ext$$f"; \
    done ; \
    $($(PRIVATE_2ND_ARCH_VAR_PREFIX)$(PRIVATE_PREFIX)AR) $($(PRIVATE_2ND_ARCH_VAR_PREFIX)$(PRIVATE_PREFIX)GLOBAL_ARFLAGS) \
        $(PRIVATE_ARFLAGS) $@ $$filelist

endef

define extract-and-include-host-whole-static-libs
$(call extract-and-include-whole-static-libs-first, $(firstword $(PRIVATE_ALL_WHOLE_STATIC_LIBRARIES)))
$(foreach lib,$(wordlist 2,999,$(PRIVATE_ALL_WHOLE_STATIC_LIBRARIES)), \
    $(call _extract-and-include-single-host-whole-static-lib, $(lib)))
endef

ifeq ($(HOST_OS),darwin)
# On Darwin the host ar fails if there is nothing to add to .a at all.
# We work around by adding a dummy.o and then deleting it.
define create-dummy.o-if-no-objs
$(if $(PRIVATE_ALL_OBJECTS),,$(hide) touch $(dir $@)dummy.o)
endef

define get-dummy.o-if-no-objs
$(if $(PRIVATE_ALL_OBJECTS),,$(dir $@)dummy.o)
endef

define delete-dummy.o-if-no-objs
$(if $(PRIVATE_ALL_OBJECTS),,$(hide) $($(PRIVATE_2ND_ARCH_VAR_PREFIX)$(PRIVATE_PREFIX)AR) d $@ $(dir $@)dummy.o \
  && rm -f $(dir $@)dummy.o)
endef
endif  # HOST_OS is darwin

# Explicitly delete the archive first so that ar doesn't
# try to add to an existing archive.
define transform-host-o-to-static-lib
@echo "$($(PRIVATE_PREFIX)DISPLAY) StaticLib: $(PRIVATE_MODULE) ($@)"
@mkdir -p $(dir $@)
@rm -f $@
$(extract-and-include-host-whole-static-libs)
$(create-dummy.o-if-no-objs)
$(call split-long-arguments,$($(PRIVATE_2ND_ARCH_VAR_PREFIX)$(PRIVATE_PREFIX)AR) \
    $($(PRIVATE_2ND_ARCH_VAR_PREFIX)$(PRIVATE_PREFIX)GLOBAL_ARFLAGS) \
    $(PRIVATE_ARFLAGS) $@,$(PRIVATE_ALL_OBJECTS) $(get-dummy.o-if-no-objs))
$(delete-dummy.o-if-no-objs)
endef


###########################################################
## Commands for running gcc to link a shared library or package
###########################################################

# ld just seems to be so finicky with command order that we allow
# it to be overriden en-masse see combo/linux-arm.make for an example.
ifneq ($(HOST_CUSTOM_LD_COMMAND),true)
define transform-host-o-to-shared-lib-inner
$(hide) $(PRIVATE_CXX) \
	-Wl,-rpath-link=$($(PRIVATE_2ND_ARCH_VAR_PREFIX)$(PRIVATE_PREFIX)OUT_INTERMEDIATE_LIBRARIES) \
	-Wl,-rpath,\$$ORIGIN/../$(notdir $($(PRIVATE_2ND_ARCH_VAR_PREFIX)$(PRIVATE_PREFIX)OUT_SHARED_LIBRARIES)) \
	-Wl,-rpath,\$$ORIGIN/$(notdir $($(PRIVATE_2ND_ARCH_VAR_PREFIX)$(PRIVATE_PREFIX)OUT_SHARED_LIBRARIES)) \
	-shared -Wl,-soname,$(notdir $@) \
	$($(PRIVATE_2ND_ARCH_VAR_PREFIX)$(PRIVATE_PREFIX)GLOBAL_LD_DIRS) \
	$(if $(PRIVATE_NO_DEFAULT_COMPILER_FLAGS),, \
	   $(PRIVATE_HOST_GLOBAL_LDFLAGS) \
	) \
	$(PRIVATE_LDFLAGS) \
	$(PRIVATE_ALL_OBJECTS) \
	-Wl,--whole-archive \
	$(call normalize-host-libraries,$(PRIVATE_ALL_WHOLE_STATIC_LIBRARIES)) \
	-Wl,--no-whole-archive \
	$(if $(PRIVATE_GROUP_STATIC_LIBRARIES),-Wl$(comma)--start-group) \
	$(call normalize-host-libraries,$(PRIVATE_ALL_STATIC_LIBRARIES)) \
	$(if $(PRIVATE_GROUP_STATIC_LIBRARIES),-Wl$(comma)--end-group) \
	$(if $(filter true,$(NATIVE_COVERAGE)),-lgcov) \
	$(if $(filter true,$(NATIVE_COVERAGE)),$(PRIVATE_HOST_LIBPROFILE_RT)) \
	$(call normalize-host-libraries,$(PRIVATE_ALL_SHARED_LIBRARIES)) \
	-o $@ \
	$(PRIVATE_LDLIBS)
endef
endif

define transform-host-o-to-shared-lib
@echo "$($(PRIVATE_PREFIX)DISPLAY) SharedLib: $(PRIVATE_MODULE) ($@)"
@mkdir -p $(dir $@)
$(transform-host-o-to-shared-lib-inner)
endef

define transform-host-o-to-package
@echo "$($(PRIVATE_PREFIX)DISPLAY) Package: $(PRIVATE_MODULE) ($@)"
@mkdir -p $(dir $@)
$(transform-host-o-to-shared-lib-inner)
endef


###########################################################
## Commands for running gcc to link a shared library or package
###########################################################

define transform-o-to-shared-lib-inner
$(hide) $(PRIVATE_CXX) \
	-nostdlib -Wl,-soname,$(notdir $@) \
	-Wl,--gc-sections \
	$(if $(filter true,$(PRIVATE_CLANG)),-shared,-Wl$(comma)-shared) \
	$(PRIVATE_TARGET_GLOBAL_LD_DIRS) \
	$(PRIVATE_TARGET_CRTBEGIN_SO_O) \
	$(PRIVATE_ALL_OBJECTS) \
	-Wl,--whole-archive \
	$(call normalize-target-libraries,$(PRIVATE_ALL_WHOLE_STATIC_LIBRARIES)) \
	-Wl,--no-whole-archive \
	$(if $(PRIVATE_GROUP_STATIC_LIBRARIES),-Wl$(comma)--start-group) \
	$(call normalize-target-libraries,$(PRIVATE_ALL_STATIC_LIBRARIES)) \
	$(if $(PRIVATE_GROUP_STATIC_LIBRARIES),-Wl$(comma)--end-group) \
	$(if $(filter true,$(NATIVE_COVERAGE)),$(PRIVATE_TARGET_COVERAGE_LIB)) \
	$(PRIVATE_TARGET_LIBATOMIC) \
	$(PRIVATE_TARGET_LIBGCC) \
	$(PRIVATE_TARGET_GLOBAL_LDFLAGS) \
	$(PRIVATE_LDFLAGS) \
	$(call normalize-target-libraries,$(PRIVATE_ALL_SHARED_LIBRARIES)) \
	-o $@ \
	$(PRIVATE_TARGET_CRTEND_SO_O) \
	$(PRIVATE_LDLIBS)
endef

define transform-o-to-shared-lib
@echo "target SharedLib: $(PRIVATE_MODULE) ($@)"
@mkdir -p $(dir $@)
$(transform-o-to-shared-lib-inner)
endef

###########################################################
## Commands for filtering a target executable or library
###########################################################

ifneq ($(TARGET_BUILD_VARIANT),user)
  TARGET_STRIP_EXTRA = && $(PRIVATE_OBJCOPY) --add-gnu-debuglink=$< $@
  TARGET_STRIP_KEEP_SYMBOLS_EXTRA = --add-gnu-debuglink=$<
endif

define transform-to-stripped
@echo "target Strip: $(PRIVATE_MODULE) ($@)"
@mkdir -p $(dir $@)
$(hide) $(PRIVATE_STRIP) --strip-all $< -o $@ \
  $(if $(PRIVATE_NO_DEBUGLINK),,$(TARGET_STRIP_EXTRA))
endef

define transform-to-stripped-keep-mini-debug-info
@echo "target Strip (mini debug info): $(PRIVATE_MODULE) ($@)"
@mkdir -p $(dir $@)
$(hide) $(PRIVATE_NM) -D $< --format=posix --defined-only | awk '{ print $$1 }' | sort >$@.dynsyms
$(hide) $(PRIVATE_NM) $< --format=posix --defined-only | awk '{ if ($$2 == "T" || $$2 == "t" || $$2 == "D") print $$1 }' | sort >$@.funcsyms
$(hide) comm -13 $@.dynsyms $@.funcsyms >$@.keep_symbols
$(hide) $(PRIVATE_OBJCOPY) --only-keep-debug $< $@.debug
$(hide) $(PRIVATE_OBJCOPY) --rename-section .debug_frame=saved_debug_frame $@.debug $@.mini_debuginfo
$(hide) $(PRIVATE_OBJCOPY) -S --remove-section .gdb_index --remove-section .comment --keep-symbols=$@.keep_symbols $@.mini_debuginfo
$(hide) $(PRIVATE_OBJCOPY) --rename-section saved_debug_frame=.debug_frame $@.mini_debuginfo
$(hide) $(PRIVATE_STRIP) --strip-all -R .comment $< -o $@
$(hide) rm -f $@.mini_debuginfo.xz
$(hide) xz $@.mini_debuginfo
$(hide) $(PRIVATE_OBJCOPY) --add-section .gnu_debugdata=$@.mini_debuginfo.xz $@
$(hide) rm -f $@.dynsyms $@.funcsyms $@.keep_symbols $@.debug $@.mini_debuginfo.xz
endef

define transform-to-stripped-keep-symbols
@echo "target Strip (keep symbols): $(PRIVATE_MODULE) ($@)"
@mkdir -p $(dir $@)
$(hide) $(PRIVATE_OBJCOPY) \
    `$(PRIVATE_READELF) -S $< | awk '/.debug_/ {print "-R " $$2}' | xargs` \
    $(TARGET_STRIP_KEEP_SYMBOLS_EXTRA) $< $@
endef

###########################################################
## Commands for packing a target executable or library
###########################################################

define pack-elf-relocations
@echo "target Pack Relocations: $(PRIVATE_MODULE) ($@)"
$(copy-file-to-target)
$(hide) $(RELOCATION_PACKER) $@
endef

###########################################################
## Commands for running gcc to link an executable
###########################################################

define transform-o-to-executable-inner
$(hide) $(PRIVATE_CXX) -pie \
	-nostdlib -Bdynamic \
	-Wl,-dynamic-linker,$(PRIVATE_LINKER) \
	-Wl,--gc-sections \
	-Wl,-z,nocopyreloc \
	$(PRIVATE_TARGET_GLOBAL_LD_DIRS) \
	-Wl,-rpath-link=$(PRIVATE_TARGET_OUT_INTERMEDIATE_LIBRARIES) \
	$(PRIVATE_TARGET_CRTBEGIN_DYNAMIC_O) \
	$(PRIVATE_ALL_OBJECTS) \
	-Wl,--whole-archive \
	$(call normalize-target-libraries,$(PRIVATE_ALL_WHOLE_STATIC_LIBRARIES)) \
	-Wl,--no-whole-archive \
	$(if $(PRIVATE_GROUP_STATIC_LIBRARIES),-Wl$(comma)--start-group) \
	$(call normalize-target-libraries,$(PRIVATE_ALL_STATIC_LIBRARIES)) \
	$(if $(PRIVATE_GROUP_STATIC_LIBRARIES),-Wl$(comma)--end-group) \
	$(if $(filter true,$(NATIVE_COVERAGE)),$(PRIVATE_TARGET_COVERAGE_LIB)) \
	$(PRIVATE_TARGET_LIBATOMIC) \
	$(PRIVATE_TARGET_LIBGCC) \
	$(PRIVATE_TARGET_GLOBAL_LDFLAGS) \
	$(PRIVATE_LDFLAGS) \
	$(call normalize-target-libraries,$(PRIVATE_ALL_SHARED_LIBRARIES)) \
	-o $@ \
	$(PRIVATE_TARGET_CRTEND_O) \
	$(PRIVATE_LDLIBS)
endef

define transform-o-to-executable
@echo "target Executable: $(PRIVATE_MODULE) ($@)"
@mkdir -p $(dir $@)
$(transform-o-to-executable-inner)
endef


###########################################################
## Commands for linking a static executable. In practice,
## we only use this on arm, so the other platforms don't
## have transform-o-to-static-executable defined.
## Clang driver needs -static to create static executable.
## However, bionic/linker uses -shared to overwrite.
## Linker for x86 targets does not allow coexistance of -static and -shared,
## so we add -static only if -shared is not used.
###########################################################

define transform-o-to-static-executable-inner
$(hide) $(PRIVATE_CXX) \
	-nostdlib -Bstatic \
	$(if $(filter $(PRIVATE_LDFLAGS),-shared),,-static) \
	-Wl,--gc-sections \
	-o $@ \
	$(PRIVATE_TARGET_GLOBAL_LD_DIRS) \
	$(PRIVATE_TARGET_CRTBEGIN_STATIC_O) \
	$(PRIVATE_TARGET_GLOBAL_LDFLAGS) \
	$(PRIVATE_LDFLAGS) \
	$(PRIVATE_ALL_OBJECTS) \
	-Wl,--whole-archive \
	$(call normalize-target-libraries,$(PRIVATE_ALL_WHOLE_STATIC_LIBRARIES)) \
	-Wl,--no-whole-archive \
	$(call normalize-target-libraries,$(filter-out %libcompiler_rt.a,$(filter-out %libc_nomalloc.a,$(filter-out %libc.a,$(PRIVATE_ALL_STATIC_LIBRARIES))))) \
	-Wl,--start-group \
	$(call normalize-target-libraries,$(filter %libc.a,$(PRIVATE_ALL_STATIC_LIBRARIES))) \
	$(call normalize-target-libraries,$(filter %libc_nomalloc.a,$(PRIVATE_ALL_STATIC_LIBRARIES))) \
	$(if $(filter true,$(NATIVE_COVERAGE)),$(PRIVATE_TARGET_COVERAGE_LIB)) \
	$(PRIVATE_TARGET_LIBATOMIC) \
	$(call normalize-target-libraries,$(filter %libcompiler_rt.a,$(PRIVATE_ALL_STATIC_LIBRARIES))) \
	$(PRIVATE_TARGET_LIBGCC) \
	-Wl,--end-group \
	$(PRIVATE_TARGET_CRTEND_O)
endef

define transform-o-to-static-executable
@echo "target StaticExecutable: $(PRIVATE_MODULE) ($@)"
@mkdir -p $(dir $@)
$(transform-o-to-static-executable-inner)
endef


###########################################################
## Commands for running gcc to link a host executable
###########################################################
ifdef BUILD_HOST_static
HOST_FPIE_FLAGS :=
else
HOST_FPIE_FLAGS := -pie
# Force the correct entry point to workaround a bug in binutils that manifests with -pie
ifeq ($(HOST_CROSS_OS),windows)
HOST_CROSS_FPIE_FLAGS += -Wl,-e_mainCRTStartup
endif
endif

ifneq ($(HOST_CUSTOM_LD_COMMAND),true)
define transform-host-o-to-executable-inner
$(hide) $(PRIVATE_CXX) \
	$(PRIVATE_ALL_OBJECTS) \
	-Wl,--whole-archive \
	$(call normalize-host-libraries,$(PRIVATE_ALL_WHOLE_STATIC_LIBRARIES)) \
	-Wl,--no-whole-archive \
	$(if $(PRIVATE_GROUP_STATIC_LIBRARIES),-Wl$(comma)--start-group) \
	$(call normalize-host-libraries,$(PRIVATE_ALL_STATIC_LIBRARIES)) \
	$(if $(PRIVATE_GROUP_STATIC_LIBRARIES),-Wl$(comma)--end-group) \
	$(if $(filter true,$(NATIVE_COVERAGE)),-lgcov) \
	$(if $(filter true,$(NATIVE_COVERAGE)),$(PRIVATE_HOST_LIBPROFILE_RT)) \
	$(call normalize-host-libraries,$(PRIVATE_ALL_SHARED_LIBRARIES)) \
	-Wl,-rpath-link=$($(PRIVATE_2ND_ARCH_VAR_PREFIX)$(PRIVATE_PREFIX)OUT_INTERMEDIATE_LIBRARIES) \
	-Wl,-rpath,\$$ORIGIN/../$(notdir $($(PRIVATE_2ND_ARCH_VAR_PREFIX)$(PRIVATE_PREFIX)OUT_SHARED_LIBRARIES)) \
	-Wl,-rpath,\$$ORIGIN/$(notdir $($(PRIVATE_2ND_ARCH_VAR_PREFIX)$(PRIVATE_PREFIX)OUT_SHARED_LIBRARIES)) \
	$($(PRIVATE_2ND_ARCH_VAR_PREFIX)$(PRIVATE_PREFIX)GLOBAL_LD_DIRS) \
	$(if $(PRIVATE_NO_DEFAULT_COMPILER_FLAGS),, \
		$(PRIVATE_HOST_GLOBAL_LDFLAGS) \
	) \
	$(PRIVATE_LDFLAGS) \
	-o $@ \
	$(PRIVATE_LDLIBS)
endef
endif

define transform-host-o-to-executable
@echo "$($(PRIVATE_PREFIX)DISPLAY) Executable: $(PRIVATE_MODULE) ($@)"
@mkdir -p $(dir $@)
$(transform-host-o-to-executable-inner)
endef


###########################################################
## Commands for running javac to make .class files
###########################################################

# Add BUILD_NUMBER to apps default version name if it's unbundled build.
ifdef TARGET_BUILD_APPS
APPS_DEFAULT_VERSION_NAME := $(PLATFORM_VERSION)-$(BUILD_NUMBER_FROM_FILE)
else
APPS_DEFAULT_VERSION_NAME := $(PLATFORM_VERSION)
endif

# TODO: Right now we generate the asset resources twice, first as part
# of generating the Java classes, then at the end when packaging the final
# assets.  This should be changed to do one of two things: (1) Don't generate
# any resource files the first time, only create classes during that stage;
# or (2) Don't use the -c flag with the second stage, instead taking the
# resource files from the first stage as additional input.  My original intent
# was to use approach (2), but this requires a little more work in the tool.
# Maybe we should just use approach (1).

# This rule creates the R.java and Manifest.java files, both of which
# are PRODUCT-neutral.  Don't pass PRIVATE_PRODUCT_AAPT_CONFIG to this invocation.
define create-resource-java-files
@mkdir -p $(PRIVATE_SOURCE_INTERMEDIATES_DIR)
@mkdir -p $(dir $(PRIVATE_RESOURCE_PUBLICS_OUTPUT))
$(hide) $(AAPT) package $(PRIVATE_AAPT_FLAGS) -m \
    $(eval # PRIVATE_PRODUCT_AAPT_CONFIG is intentionally missing-- see comment.) \
    $(addprefix -J , $(PRIVATE_SOURCE_INTERMEDIATES_DIR)) \
    $(addprefix -M , $(PRIVATE_ANDROID_MANIFEST)) \
    $(addprefix -P , $(PRIVATE_RESOURCE_PUBLICS_OUTPUT)) \
    $(addprefix -S , $(PRIVATE_RESOURCE_DIR)) \
    $(addprefix -A , $(PRIVATE_ASSET_DIR)) \
    $(addprefix -I , $(PRIVATE_AAPT_INCLUDES)) \
    $(addprefix -G , $(PRIVATE_PROGUARD_OPTIONS_FILE)) \
    $(addprefix --min-sdk-version , $(PRIVATE_DEFAULT_APP_TARGET_SDK)) \
    $(addprefix --target-sdk-version , $(PRIVATE_DEFAULT_APP_TARGET_SDK)) \
    $(if $(filter --version-code,$(PRIVATE_AAPT_FLAGS)),,--version-code $(PLATFORM_SDK_VERSION)) \
    $(if $(filter --version-name,$(PRIVATE_AAPT_FLAGS)),,--version-name $(APPS_DEFAULT_VERSION_NAME)) \
    $(addprefix --rename-manifest-package , $(PRIVATE_MANIFEST_PACKAGE_NAME)) \
    $(addprefix --rename-instrumentation-target-package , $(PRIVATE_MANIFEST_INSTRUMENTATION_FOR)) \
    --skip-symbols-without-default-localization
endef

# Search for generated R.java/Manifest.java, copy the found R.java as $@.
# Also copy them to a central 'R' directory to make it easier to add the files to an IDE.
define find-generated-R.java
$(hide) for GENERATED_MANIFEST_FILE in `find $(PRIVATE_SOURCE_INTERMEDIATES_DIR) \
  -name Manifest.java 2> /dev/null`; do \
    dir=`awk '/package/{gsub(/\./,"/",$$2);gsub(/;/,"",$$2);print $$2;exit}' $$GENERATED_MANIFEST_FILE`; \
    mkdir -p $(TARGET_COMMON_OUT_ROOT)/R/$$dir; \
    $(ACP) -fp $$GENERATED_MANIFEST_FILE $(TARGET_COMMON_OUT_ROOT)/R/$$dir; \
  done;
$(hide) for GENERATED_R_FILE in `find $(PRIVATE_SOURCE_INTERMEDIATES_DIR) \
  -name R.java 2> /dev/null`; do \
    dir=`awk '/package/{gsub(/\./,"/",$$2);gsub(/;/,"",$$2);print $$2;exit}' $$GENERATED_R_FILE`; \
    mkdir -p $(TARGET_COMMON_OUT_ROOT)/R/$$dir; \
    $(ACP) -fp $$GENERATED_R_FILE $(TARGET_COMMON_OUT_ROOT)/R/$$dir \
      || exit 31; \
    $(ACP) -fp $$GENERATED_R_FILE $@ || exit 32; \
  done;
@# Ensure that the target file is always created, i.e. also in case we did not
@# enter the GENERATED_R_FILE-loop above. This avoids unnecessary rebuilding.
$(hide) touch $@
endef

###########################################################
# AAPT2 compilation and link
###########################################################
define aapt2-compile-one-resource-file
@mkdir -p $(dir $@)
$(hide) $(AAPT2) compile -o $(dir $@) $(PRIVATE_AAPT2_CFLAGS) --legacy $<
endef

define aapt2-compile-resource-dirs
@mkdir -p $(dir $@)
$(hide) $(AAPT2) compile -o $@ $(addprefix --dir ,$(PRIVATE_SOURCE_RES_DIRS)) \
  $(PRIVATE_AAPT2_CFLAGS) --legacy
endef

# Set up rule to compile one resource file with aapt2.
# Must be called with $(eval).
# $(1): the source file
# $(2): the output file
define aapt2-compile-one-resource-file-rule
$(2) : $(1) $(AAPT2)
	@echo "AAPT2 compile $$@ <- $$<"
	$$(call aapt2-compile-one-resource-file)
endef

# Convert input resource file path to output file path.
# values-[config]/<file>.xml -> values-[config]_<file>.arsc.flat;
# For other resource file, just replace the last "/" with "_" and
# add .flat extension.
#
# $(1): the input resource file path
# $(2): the base dir of the output file path
# Returns: the compiled output file path
define aapt2-compiled-resource-out-file
$(eval _p_w := $(strip $(subst /,$(space),$(dir $(1)))))$(2)/$(subst $(space),/,$(_p_w))_$(if $(filter values%,$(lastword $(_p_w))),$(patsubst %.xml,%.arsc,$(notdir $(1))),$(notdir $(1))).flat
endef

define aapt2-link
@mkdir -p $(dir $@)
$(call dump-words-to-file,$(PRIVATE_RES_FLAT),$(dir $@)aapt2-flat-list)
$(hide) $(AAPT2) link -o $@ \
  $(PRIVATE_AAPT_FLAGS) \
  $(addprefix --manifest ,$(PRIVATE_ANDROID_MANIFEST)) \
  $(addprefix -I ,$(PRIVATE_AAPT_INCLUDES)) \
  $(addprefix -I ,$(PRIVATE_SHARED_ANDROID_LIBRARIES)) \
  $(addprefix --java ,$(PRIVATE_SOURCE_INTERMEDIATES_DIR)) \
  $(addprefix --proguard ,$(PRIVATE_PROGUARD_OPTIONS_FILE)) \
  $(addprefix --min-sdk-version ,$(PRIVATE_DEFAULT_APP_TARGET_SDK)) \
  $(addprefix --target-sdk-version ,$(PRIVATE_DEFAULT_APP_TARGET_SDK)) \
  $(if $(filter --product,$(PRIVATE_AAPT_FLAGS)),,$(addprefix --product ,$(PRIVATE_TARGET_AAPT_CHARACTERISTICS))) \
  $(addprefix -c ,$(PRIVATE_PRODUCT_AAPT_CONFIG)) \
  $(addprefix --preferred-density ,$(PRIVATE_PRODUCT_AAPT_PREF_CONFIG)) \
  $(if $(filter --version-code,$(PRIVATE_AAPT_FLAGS)),,--version-code $(PLATFORM_SDK_VERSION)) \
  $(if $(filter --version-name,$(PRIVATE_AAPT_FLAGS)),,--version-name $(APPS_DEFAULT_VERSION_NAME)) \
  $(addprefix --rename-manifest-package ,$(PRIVATE_MANIFEST_PACKAGE_NAME)) \
  $(addprefix --rename-instrumentation-target-package ,$(PRIVATE_MANIFEST_INSTRUMENTATION_FOR)) \
  $(addprefix -R , $(PRIVATE_OVERLAY_FLAT)) \
  \@$(dir $@)aapt2-flat-list
endef

###########################################################
xlint_unchecked := -Xlint:unchecked

# emit-line, <word list>, <output file>
define emit-line
   $(if $(1),echo -n '$(strip $(1)) ' >> $(2))
endef

# dump-words-to-file, <word list>, <output file>
define dump-words-to-file
        @rm -f $(2)
        @touch $(2)
        @$(call emit-line,$(wordlist 1,500,$(1)),$(2))
        @$(call emit-line,$(wordlist 501,1000,$(1)),$(2))
        @$(call emit-line,$(wordlist 1001,1500,$(1)),$(2))
        @$(call emit-line,$(wordlist 1501,2000,$(1)),$(2))
        @$(call emit-line,$(wordlist 2001,2500,$(1)),$(2))
        @$(call emit-line,$(wordlist 2501,3000,$(1)),$(2))
        @$(call emit-line,$(wordlist 3001,3500,$(1)),$(2))
        @$(call emit-line,$(wordlist 3501,4000,$(1)),$(2))
        @$(call emit-line,$(wordlist 4001,4500,$(1)),$(2))
        @$(call emit-line,$(wordlist 4501,5000,$(1)),$(2))
        @$(call emit-line,$(wordlist 5001,5500,$(1)),$(2))
        @$(call emit-line,$(wordlist 5501,6000,$(1)),$(2))
        @$(call emit-line,$(wordlist 6001,6500,$(1)),$(2))
        @$(call emit-line,$(wordlist 6501,7000,$(1)),$(2))
        @$(call emit-line,$(wordlist 7001,7500,$(1)),$(2))
        @$(call emit-line,$(wordlist 7501,8000,$(1)),$(2))
        @$(call emit-line,$(wordlist 8001,8500,$(1)),$(2))
        @$(call emit-line,$(wordlist 8501,9000,$(1)),$(2))
        @$(call emit-line,$(wordlist 9001,9500,$(1)),$(2))
        @$(call emit-line,$(wordlist 9501,10000,$(1)),$(2))
        @$(call emit-line,$(wordlist 10001,10500,$(1)),$(2))
        @$(call emit-line,$(wordlist 10501,11000,$(1)),$(2))
        @$(call emit-line,$(wordlist 11001,11500,$(1)),$(2))
        @$(call emit-line,$(wordlist 11501,12000,$(1)),$(2))
        @$(call emit-line,$(wordlist 12001,12500,$(1)),$(2))
        @$(call emit-line,$(wordlist 12501,13000,$(1)),$(2))
        @$(call emit-line,$(wordlist 13001,13500,$(1)),$(2))
        @$(if $(wordlist 13501,13502,$(1)),$(error Too many words ($(words $(1)))))
endef

# For a list of jar files, unzip them to a specified directory,
# but make sure that no META-INF files come along for the ride,
# unless PRIVATE_DONT_DELETE_JAR_META_INF is set.
#
# $(1): files to unzip
# $(2): destination directory
define unzip-jar-files
  $(hide) for f in $(1); \
  do \
    if [ ! -f $$f ]; then \
      echo Missing file $$f; \
      exit 1; \
    fi; \
    unzip -qo $$f -d $(2); \
  done
  $(if $(PRIVATE_DONT_DELETE_JAR_META_INF),,$(hide) rm -rf $(2)/META-INF)
endef

# Call jack
#
define call-jack
 JACK_VERSION=$(PRIVATE_JACK_VERSION) $(JACK) $(DEFAULT_JACK_EXTRA_ARGS)
endef

# Common definition to invoke javac on the host and target.
#
# Some historical notes:
# - below we write the list of java files to java-source-list to avoid argument
#   list length problems with Cygwin
# - we filter out duplicate java file names because eclipse's compiler
#   doesn't like them.
#
# $(1): javac
# $(2): bootclasspath
define compile-java
$(hide) rm -f $@
$(hide) rm -rf $(PRIVATE_CLASS_INTERMEDIATES_DIR)
$(hide) mkdir -p $(dir $@)
$(hide) mkdir -p $(PRIVATE_CLASS_INTERMEDIATES_DIR)
$(call unzip-jar-files,$(PRIVATE_STATIC_JAVA_LIBRARIES),$(PRIVATE_CLASS_INTERMEDIATES_DIR))
$(call dump-words-to-file,$(PRIVATE_JAVA_SOURCES),$(PRIVATE_CLASS_INTERMEDIATES_DIR)/java-source-list)
$(hide) if [ -d "$(PRIVATE_SOURCE_INTERMEDIATES_DIR)" ]; then \
          find $(PRIVATE_SOURCE_INTERMEDIATES_DIR) -name '*.java' -and -not -name '.*' >> $(PRIVATE_CLASS_INTERMEDIATES_DIR)/java-source-list; \
fi
$(hide) tr ' ' '\n' < $(PRIVATE_CLASS_INTERMEDIATES_DIR)/java-source-list \
    | $(NORMALIZE_PATH) | sort -u > $(PRIVATE_CLASS_INTERMEDIATES_DIR)/java-source-list-uniq
$(hide) if [ -s $(PRIVATE_CLASS_INTERMEDIATES_DIR)/java-source-list-uniq ] ; then \
    $(1) -encoding UTF-8 \
    $(if $(findstring true,$(PRIVATE_WARNINGS_ENABLE)),$(xlint_unchecked),) \
    $(2) \
    $(addprefix -classpath ,$(strip \
        $(call normalize-path-list,$(PRIVATE_ALL_JAVA_LIBRARIES)))) \
    $(if $(findstring true,$(PRIVATE_WARNINGS_ENABLE)),$(xlint_unchecked),) \
    -extdirs "" -d $(PRIVATE_CLASS_INTERMEDIATES_DIR) \
    $(PRIVATE_JAVACFLAGS) \
    \@$(PRIVATE_CLASS_INTERMEDIATES_DIR)/java-source-list-uniq \
    || ( rm -rf $(PRIVATE_CLASS_INTERMEDIATES_DIR) ; exit 41 ) \
fi
$(if $(PRIVATE_JAVA_LAYERS_FILE), $(hide) build/tools/java-layers.py \
    $(PRIVATE_JAVA_LAYERS_FILE) \@$(PRIVATE_CLASS_INTERMEDIATES_DIR)/java-source-list-uniq,)
$(hide) rm -f $(PRIVATE_CLASS_INTERMEDIATES_DIR)/java-source-list
$(hide) rm -f $(PRIVATE_CLASS_INTERMEDIATES_DIR)/java-source-list-uniq
$(if $(PRIVATE_JAR_EXCLUDE_FILES), $(hide) find $(PRIVATE_CLASS_INTERMEDIATES_DIR) \
    -name $(word 1, $(PRIVATE_JAR_EXCLUDE_FILES)) \
    $(addprefix -o -name , $(wordlist 2, 999, $(PRIVATE_JAR_EXCLUDE_FILES))) \
    | xargs rm -rf)
$(if $(PRIVATE_JAR_PACKAGES), \
    $(hide) find $(PRIVATE_CLASS_INTERMEDIATES_DIR) -mindepth 1 -type f \
        $(foreach pkg, $(PRIVATE_JAR_PACKAGES), \
            -not -path $(PRIVATE_CLASS_INTERMEDIATES_DIR)/$(subst .,/,$(pkg))/\*) -delete ; \
        find $(PRIVATE_CLASS_INTERMEDIATES_DIR) -empty -delete)
$(if $(PRIVATE_JAR_EXCLUDE_PACKAGES), $(hide) rm -rf \
    $(foreach pkg, $(PRIVATE_JAR_EXCLUDE_PACKAGES), \
        $(PRIVATE_CLASS_INTERMEDIATES_DIR)/$(subst .,/,$(pkg))))
$(if $(PRIVATE_JAR_MANIFEST), \
    $(hide) sed -e "s/%BUILD_NUMBER%/$(BUILD_NUMBER_FROM_FILE)/" \
            $(PRIVATE_JAR_MANIFEST) > $(dir $@)/manifest.mf && \
        jar -cfm $@ $(dir $@)/manifest.mf \
            -C $(PRIVATE_CLASS_INTERMEDIATES_DIR) ., \
    $(hide) jar -cf $@ -C $(PRIVATE_CLASS_INTERMEDIATES_DIR) .)
$(if $(PRIVATE_EXTRA_JAR_ARGS),$(call add-java-resources-to,$@))
endef

define transform-java-to-classes.jar
@echo "target Java: $(PRIVATE_MODULE) ($(PRIVATE_CLASS_INTERMEDIATES_DIR))"
$(call compile-java,$(TARGET_JAVAC),$(PRIVATE_BOOTCLASSPATH))
endef

# Invoke Jack to compile java from source to dex and jack files.
#
# Some historical notes:
# - below we write the list of java files to java-source-list to avoid argument
#   list length problems with Cygwin
# - we filter out duplicate java file names because Jack doesn't like them.
define jack-java-to-dex
$(hide) rm -f $@
$(hide) rm -f $(PRIVATE_CLASSES_JACK)
$(hide) rm -rf $(PRIVATE_JACK_INTERMEDIATES_DIR)
$(hide) mkdir -p $(dir $@)
$(hide) mkdir -p $(dir $(PRIVATE_CLASSES_JACK))
$(hide) mkdir -p $(PRIVATE_JACK_INTERMEDIATES_DIR)
$(if $(PRIVATE_JACK_INCREMENTAL_DIR),$(hide) mkdir -p $(PRIVATE_JACK_INCREMENTAL_DIR))
$(call dump-words-to-file,$(PRIVATE_JAVA_SOURCES),$(PRIVATE_JACK_INTERMEDIATES_DIR)/java-source-list)
$(hide) if [ -d "$(PRIVATE_SOURCE_INTERMEDIATES_DIR)" ]; then \
          find $(PRIVATE_SOURCE_INTERMEDIATES_DIR) -name '*.java' >> $(PRIVATE_JACK_INTERMEDIATES_DIR)/java-source-list; \
fi
$(hide) tr ' ' '\n' < $(PRIVATE_JACK_INTERMEDIATES_DIR)/java-source-list \
    | $(NORMALIZE_PATH) | sort -u > $(PRIVATE_JACK_INTERMEDIATES_DIR)/java-source-list-uniq
$(if $(PRIVATE_JACK_PROGUARD_FLAGS), \
    $(hide) echo -basedirectory $(CURDIR) > $@.flags; \
    echo $(PRIVATE_JACK_PROGUARD_FLAGS) >> $@.flags; \
)
$(if $(PRIVATE_EXTRA_JAR_ARGS),
    $(hide) mkdir -p $@.res.tmp
    $(hide) $(call create-empty-package-at,$@.res.tmp.zip)
    $(hide) $(call add-java-resources-to,$@.res.tmp.zip)
    $(hide) unzip -qo $@.res.tmp.zip -d $@.res.tmp
    $(hide) rm $@.res.tmp.zip)
$(hide) if [ -s $(PRIVATE_JACK_INTERMEDIATES_DIR)/java-source-list-uniq ] ; then \
    export tmpEcjArg="@$(PRIVATE_JACK_INTERMEDIATES_DIR)/java-source-list-uniq"; \
else \
    export tmpEcjArg=""; \
fi; \
$(call call-jack) \
    $(strip $(PRIVATE_JACK_FLAGS)) \
    $(strip $(PRIVATE_JACK_COVERAGE_OPTIONS)) \
    $(if $(NO_OPTIMIZE_DX), \
        -D jack.dex.optimize="false") \
    $(if $(PRIVATE_RMTYPEDEFS), \
        -D jack.android.remove-typedef="true") \
    $(addprefix --classpath ,$(strip \
        $(call normalize-path-list,$(PRIVATE_JACK_SHARED_LIBRARIES)))) \
    $(addprefix --import ,$(call reverse-list,$(PRIVATE_STATIC_JACK_LIBRARIES))) \
    $(if $(PRIVATE_EXTRA_JAR_ARGS),--import-resource $@.res.tmp) \
    -D jack.android.min-api-level=$(PRIVATE_JACK_MIN_SDK_VERSION) \
    -D jack.import.resource.policy=keep-first \
    -D jack.import.type.policy=keep-first \
    --output-jack $(PRIVATE_CLASSES_JACK) \
    $(if $(PRIVATE_JACK_INCREMENTAL_DIR),--incremental-folder $(PRIVATE_JACK_INCREMENTAL_DIR)) \
    --output-dex $(PRIVATE_JACK_INTERMEDIATES_DIR) \
    $(addprefix --config-jarjar ,$(strip $(PRIVATE_JARJAR_RULES))) \
    $(if $(PRIVATE_JACK_PROGUARD_FLAGS),--config-proguard $@.flags) \
    $$tmpEcjArg \
    || ( rm -rf $(PRIVATE_CLASSES_JACK); exit 41 )
$(hide) mv $(PRIVATE_JACK_INTERMEDIATES_DIR)/classes*.dex $(dir $@)
$(hide) rm -f $(PRIVATE_JACK_INTERMEDIATES_DIR)/java-source-list
$(if $(PRIVATE_EXTRA_JAR_ARGS),$(hide) rm -rf $@.res.tmp)
$(hide) mv $(PRIVATE_JACK_INTERMEDIATES_DIR)/java-source-list-uniq $(PRIVATE_JACK_INTERMEDIATES_DIR).java-source-list
$(if $(PRIVATE_JAR_PACKAGES), $(hide) echo unsupported options PRIVATE_JAR_PACKAGES in $@; exit 53)
$(if $(PRIVATE_JAR_EXCLUDE_PACKAGES), $(hide) echo unsupported options JAR_EXCLUDE_PACKAGES in $@; exit 53)
$(if $(PRIVATE_JAR_MANIFEST), $(hide) echo unsupported options JAR_MANIFEST in $@; exit 53)
endef

# Invoke Jack to compile java source just to check it compiles correctly.
#
# Some historical notes:
# - below we write the list of java files to java-source-list to avoid argument
#   list length problems with Cygwin
# - we filter out duplicate java file names because Jack doesn't like them.
define jack-check-java
$(hide) rm -f $@
$(hide) rm -f $@.java-source-list
$(hide) rm -f $@.java-source-list-uniq
$(hide) mkdir -p $(dir $@)
$(if $(PRIVATE_JACK_INCREMENTAL_DIR),$(hide) mkdir -p $(PRIVATE_JACK_INCREMENTAL_DIR))
$(call dump-words-to-file,$(PRIVATE_JAVA_SOURCES),$@.java-source-list)
$(hide) if [ -d "$(PRIVATE_SOURCE_INTERMEDIATES_DIR)" ]; then \
          find $(PRIVATE_SOURCE_INTERMEDIATES_DIR) -name '*.java' >> $@.java-source-list; \
fi
$(hide) tr ' ' '\n' < $@.java-source-list \
    | sort -u > $@.java-source-list-uniq
$(hide) if [ -s $@.java-source-list-uniq ] ; then \
	$(call call-jack) \
	    $(strip $(PRIVATE_JACK_FLAGS)) \
	    $(addprefix --classpath ,$(strip \
	        $(call normalize-path-list,$(call reverse-list,$(PRIVATE_STATIC_JACK_LIBRARIES)) $(PRIVATE_JACK_SHARED_LIBRARIES)))) \
	    -D jack.import.resource.policy=keep-first \
	    -D jack.android.min-api-level=$(PRIVATE_JACK_MIN_SDK_VERSION) \
	    -D jack.import.type.policy=keep-first \
	    $(if $(PRIVATE_JACK_INCREMENTAL_DIR),--incremental-folder $(PRIVATE_JACK_INCREMENTAL_DIR)) \
	    @$@.java-source-list-uniq; \
fi
touch $@
endef

define transform-jar-to-jack
	$(hide) mkdir -p $(dir $@)
	$(hide) mkdir -p $@.tmpjill.res
	$(hide) unzip -qo $< -d $@.tmpjill.res
	$(hide) find $@.tmpjill.res -iname "*.class" -delete
	$(hide) $(call call-jack) \
	    $(PRIVATE_JACK_FLAGS) \
        -D jack.import.resource.policy=keep-first \
        -D jack.import.type.policy=keep-first \
        -D jack.android.min-api-level=$(PRIVATE_JACK_MIN_SDK_VERSION) \
	    --import $< \
	    --import-resource $@.tmpjill.res \
	    --output-jack $@
	$(hide) rm -rf $@.tmpjill.res
endef

# Moves $1.tmp to $1 if necessary. This is designed to be used with
# .KATI_RESTAT. For kati, this function doesn't update the timestamp
# of $1 when $1.tmp is identical to $1 so that ninja won't rebuild
# targets which depend on $1.
define commit-change-for-toc
$(hide) if cmp -s $1.tmp $1 ; then \
 rm $1.tmp ; \
else \
 mv $1.tmp $1 ; \
fi
endef

## Rule to create a table of contents from a .jar file.
## Must be called with $(eval).
# $(1): A .jar file
define _transform-jar-to-toc
$1.toc: $1 | $(IJAR)
	@echo Generating TOC: $$@
	$(hide) $(IJAR) $$< $$@.tmp
	$$(call commit-change-for-toc,$$@)
endef

## Define a rule which generates .jar.toc and mark it as .KATI_RESTAT.
# $(1): A .jar file
define define-jar-to-toc-rule
$(eval $(call _transform-jar-to-toc,$1))\
$(eval .KATI_RESTAT: $1.toc)
endef

ifeq (,$(TARGET_BUILD_APPS))

## Rule to create a table of contents from a .dex file.
## Must be called with $(eval).
# $(1): The directory which contains classes*.dex files
define _transform-dex-to-toc
$1/classes.dex.toc: PRIVATE_INPUT_DEX_FILES := $1/classes*.dex
$1/classes.dex.toc: $1/classes.dex $(DEXDUMP)
	@echo Generating TOC: $$@
	$(hide) $(DEXDUMP) -l xml $$(PRIVATE_INPUT_DEX_FILES) > $$@.tmp
	$$(call commit-change-for-toc,$$@)
endef

## Define a rule which generates .dex.toc and mark it as .KATI_RESTAT.
# $(1): The directory which contains classes*.dex files
define define-dex-to-toc-rule
$(eval $(call _transform-dex-to-toc,$1))\
$(eval .KATI_RESTAT: $1/classes.dex.toc)
endef

else

# Turn off .toc optimization for apps build as we cannot build dexdump.
define define-dex-to-toc-rule
endef

endif  # TARGET_BUILD_APPS


# Invoke Jack to compile java from source to jack files without shrink or obfuscation.
#
# Some historical notes:
# - below we write the list of java files to java-source-list to avoid argument
#   list length problems with Cygwin
# - we filter out duplicate java file names because Jack doesn't like them.
define java-to-jack
$(hide) rm -f $@
$(hide) rm -rf $(PRIVATE_JACK_INTERMEDIATES_DIR)
$(hide) mkdir -p $(dir $@)
$(hide) mkdir -p $(PRIVATE_JACK_INTERMEDIATES_DIR)
$(if $(PRIVATE_JACK_INCREMENTAL_DIR),$(hide) mkdir -p $(PRIVATE_JACK_INCREMENTAL_DIR))
$(call dump-words-to-file,$(PRIVATE_JAVA_SOURCES),$(PRIVATE_JACK_INTERMEDIATES_DIR)/java-source-list)
$(hide) if [ -d "$(PRIVATE_SOURCE_INTERMEDIATES_DIR)" ]; then \
          find $(PRIVATE_SOURCE_INTERMEDIATES_DIR) -name '*.java' >> $(PRIVATE_JACK_INTERMEDIATES_DIR)/java-source-list; \
fi
$(hide) tr ' ' '\n' < $(PRIVATE_JACK_INTERMEDIATES_DIR)/java-source-list \
    | $(NORMALIZE_PATH) | sort -u > $(PRIVATE_JACK_INTERMEDIATES_DIR)/java-source-list-uniq
$(if $(PRIVATE_JACK_PROGUARD_FLAGS), \
    $(hide) echo -basedirectory $(CURDIR) > $@.flags; \
    echo $(PRIVATE_JACK_PROGUARD_FLAGS) >> $@.flags; \
)
$(if $(PRIVATE_EXTRA_JAR_ARGS),
	$(hide) mkdir -p $@.res.tmp
	$(hide) $(call create-empty-package-at,$@.res.tmp.zip)
	$(hide) $(call add-java-resources-to,$@.res.tmp.zip)
	$(hide) unzip -qo $@.res.tmp.zip -d $@.res.tmp
	$(hide) rm $@.res.tmp.zip)
$(hide) if [ -s $(PRIVATE_JACK_INTERMEDIATES_DIR)/java-source-list-uniq ] ; then \
    export tmpEcjArg="@$(PRIVATE_JACK_INTERMEDIATES_DIR)/java-source-list-uniq"; \
else \
    export tmpEcjArg=""; \
fi; \
$(call call-jack) \
    $(strip $(PRIVATE_JACK_FLAGS)) \
    $(if $(NO_OPTIMIZE_DX), \
        -D jack.dex.optimize="false") \
    $(addprefix --classpath ,$(strip \
        $(call normalize-path-list,$(PRIVATE_JACK_SHARED_LIBRARIES)))) \
    $(addprefix --import ,$(call reverse-list,$(PRIVATE_STATIC_JACK_LIBRARIES))) \
    $(if $(PRIVATE_EXTRA_JAR_ARGS),--import-resource $@.res.tmp) \
    -D jack.import.resource.policy=keep-first \
    -D jack.import.type.policy=keep-first \
    -D jack.android.min-api-level=$(PRIVATE_JACK_MIN_SDK_VERSION) \
    $(if $(PRIVATE_JACK_INCREMENTAL_DIR),--incremental-folder $(PRIVATE_JACK_INCREMENTAL_DIR)) \
    --output-jack $@ \
    $(addprefix --config-jarjar ,$(strip $(PRIVATE_JARJAR_RULES))) \
    $(if $(PRIVATE_JACK_PROGUARD_FLAGS),--config-proguard $@.flags) \
    $$tmpEcjArg \
    || ( rm -f $@ ; exit 41 )
$(hide) rm -f $(PRIVATE_JACK_INTERMEDIATES_DIR)/java-source-list
$(if $(PRIVATE_EXTRA_JAR_ARGS),$(hide) rm -rf $@.res.tmp)
$(hide) mv $(PRIVATE_JACK_INTERMEDIATES_DIR)/java-source-list-uniq $(PRIVATE_JACK_INTERMEDIATES_DIR).java-source-list
$(if $(PRIVATE_JAR_PACKAGES), $(hide) echo unsupported options PRIVATE_JAR_PACKAGES in $@; exit 53)
$(if $(PRIVATE_JAR_EXCLUDE_PACKAGES), $(hide) echo unsupported options JAR_EXCLUDE_PACKAGES in $@; exit 53)
$(if $(PRIVATE_JAR_MANIFEST), $(hide) echo unsupported options JAR_MANIFEST in $@; exit 53)
endef

define transform-classes.jar-to-emma
$(hide) java -classpath $(EMMA_JAR) emma instr -outmode fullcopy -outfile \
    $(PRIVATE_EMMA_COVERAGE_FILE) -ip $< -d $(PRIVATE_EMMA_INTERMEDIATES_DIR) \
    $(addprefix -ix , $(PRIVATE_EMMA_COVERAGE_FILTER))
endef

# Create a mostly-empty .jar file that we'll add to later.
# The MacOS jar tool doesn't like creating empty jar files,
# so we need to give it something.
# $(1) package to create
define create-empty-package-at
@mkdir -p $(dir $(1))
$(hide) touch $(dir $(1))zipdummy
$(hide) (cd $(dir $(1)) && jar cf $(notdir $(1)) zipdummy)
$(hide) zip -qd $(1) zipdummy
$(hide) rm $(dir $(1))zipdummy
endef

# Create a mostly-empty .jar file that we'll add to later.
# The MacOS jar tool doesn't like creating empty jar files,
# so we need to give it something.
define create-empty-package
$(call create-empty-package-at,$@)
endef

#TODO: we kinda want to build different asset packages for
#      different configurations, then combine them later (or something).
#      Per-locale, etc.
#      A list of dynamic and static parameters;  build layers for
#      dynamic params that lay over the static ones.
#TODO: update the manifest to point to the package file
#Note that the version numbers are given to aapt as simple default
#values; applications can override these by explicitly stating
#them in their manifest.
define add-assets-to-package
$(hide) $(AAPT) package -u $(PRIVATE_AAPT_FLAGS) \
    $(addprefix -c , $(PRIVATE_PRODUCT_AAPT_CONFIG)) \
    $(addprefix --preferred-density , $(PRIVATE_PRODUCT_AAPT_PREF_CONFIG)) \
    $(addprefix -M , $(PRIVATE_ANDROID_MANIFEST)) \
    $(addprefix -S , $(PRIVATE_RESOURCE_DIR)) \
    $(addprefix -A , $(PRIVATE_ASSET_DIR)) \
    $(addprefix -I , $(PRIVATE_AAPT_INCLUDES)) \
    $(addprefix --min-sdk-version , $(PRIVATE_DEFAULT_APP_TARGET_SDK)) \
    $(addprefix --target-sdk-version , $(PRIVATE_DEFAULT_APP_TARGET_SDK)) \
    $(if $(filter --product,$(PRIVATE_AAPT_FLAGS)),,$(addprefix --product , $(PRIVATE_TARGET_AAPT_CHARACTERISTICS))) \
    $(if $(filter --version-code,$(PRIVATE_AAPT_FLAGS)),,--version-code $(PLATFORM_SDK_VERSION)) \
    $(if $(filter --version-name,$(PRIVATE_AAPT_FLAGS)),,--version-name $(APPS_DEFAULT_VERSION_NAME)) \
    $(addprefix --rename-manifest-package , $(PRIVATE_MANIFEST_PACKAGE_NAME)) \
    $(addprefix --rename-instrumentation-target-package , $(PRIVATE_MANIFEST_INSTRUMENTATION_FOR)) \
    --skip-symbols-without-default-localization \
    -F $@
endef

# We need the extra blank line, so that the command will be on a separate line.
# $(1): the ABI name
# $(2): the list of shared libraies
define _add-jni-shared-libs-to-package-per-abi
$(hide) cp $(2) $(dir $@)lib/$(1)

endef

# For apps_only build, don't uncompress/page-align the jni libraries,
# because the apk may be run on older platforms that don't support loading jni directly from apk.
ifdef TARGET_BUILD_APPS
JNI_COMPRESS_FLAGS :=
ZIPALIGN_PAGE_ALIGN_FLAGS :=
else
JNI_COMPRESS_FLAGS := -0
ZIPALIGN_PAGE_ALIGN_FLAGS := -p
endif

define add-jni-shared-libs-to-package
$(hide) rm -rf $(dir $@)lib
$(hide) mkdir -p $(addprefix $(dir $@)lib/,$(PRIVATE_JNI_SHARED_LIBRARIES_ABI))
$(foreach abi,$(PRIVATE_JNI_SHARED_LIBRARIES_ABI),\
  $(call _add-jni-shared-libs-to-package-per-abi,$(abi),\
    $(patsubst $(abi):%,%,$(filter $(abi):%,$(PRIVATE_JNI_SHARED_LIBRARIES)))))
$(hide) (cd $(dir $@) && zip -qrX $(JNI_COMPRESS_FLAGS) $(notdir $@) lib)
$(hide) rm -rf $(dir $@)lib
endef

#TODO: update the manifest to point to the dex file
define add-dex-to-package
$(call add-dex-to-package-arg,$@)
endef

# $(1): the package file.
define add-dex-to-package-arg
$(hide) find $(dir $(PRIVATE_DEX_FILE)) -maxdepth 1 -name "classes*.dex" | sort | xargs zip -qjX $(1)
endef

# Add java resources added by the current module.
# $(1) destination package
#
define add-java-resources-to
$(call dump-words-to-file, $(PRIVATE_EXTRA_JAR_ARGS), $(1).jar-arg-list)
$(hide) jar uf $(1) @$(1).jar-arg-list
@rm -f $(1).jar-arg-list
endef

# Add resources carried by static Jack libraries.
#
define add-carried-jack-resources
 $(hide) if [ -d $(PRIVATE_JACK_INTERMEDIATES_DIR) ] ; then \
    find $(PRIVATE_JACK_INTERMEDIATES_DIR) -type f | sort \
        | sed -e "s?^$(PRIVATE_JACK_INTERMEDIATES_DIR)/? -C \"$(PRIVATE_JACK_INTERMEDIATES_DIR)\" \"?" -e "s/$$/\"/" \
        > $(dir $@)jack_res_jar_flags; \
    if [ -s $(dir $@)jack_res_jar_flags ] ; then \
        jar uf $@ @$(dir $@)jack_res_jar_flags; \
    fi; \
fi
endef

# Returns the minSdkVersion of the specified APK as a decimal number. If the
# version is a codename, returns the current platform SDK version (always a
# decimal number) instead. If the APK does not specify a minSdkVersion, returns
# 0 to match how the Android platform interprets this situation at runtime.
#
# This currently substitutes any version which contains characters other than
# digits with the current platform's API Level number. This is because I
# couldn't figure out an easy way to perform the substitution only for the
# version codes listed in PLATFORM_VERSION_ALL_CODENAMES.
define get-package-min-sdk-version-int
$$(($(AAPT) dump badging $(1) 2>&1 | grep '^sdkVersion' || echo "sdkVersion:'0'") \
    | cut -d"'" -f2 | \
    sed -e s/^.*[^0-9].*$$/$(PLATFORM_SDK_VERSION)/)
endef

# Sign a package using the specified key/cert.
#
define sign-package
$(call sign-package-arg,$@)
endef

# $(1): the package file we are signing.
define sign-package-arg
$(hide) mv $(1) $(1).unsigned
$(hide) java -Djava.library.path=$(SIGNAPK_JNI_LIBRARY_PATH) -jar $(SIGNAPK_JAR) \
    --min-sdk-version $(call get-package-min-sdk-version-int,$@.unsigned) \
    $(PRIVATE_CERTIFICATE) $(PRIVATE_PRIVATE_KEY) \
    $(PRIVATE_ADDITIONAL_CERTIFICATES) $(1).unsigned $(1).signed
$(hide) mv $(1).signed $(1)
endef

# Align STORED entries of a package on 4-byte boundaries to make them easier to mmap.
#
define align-package
$(hide) if ! $(ZIPALIGN) -c $(ZIPALIGN_PAGE_ALIGN_FLAGS) 4 $@ >/dev/null ; then \
  mv $@ $@.unaligned; \
  $(ZIPALIGN) \
    -f \
    $(ZIPALIGN_PAGE_ALIGN_FLAGS) \
    4 \
    $@.unaligned $@.aligned; \
  mv $@.aligned $@; \
  fi
endef

# Remove dynamic timestamps from packages
#
ifndef TARGET_BUILD_APPS
define remove-timestamps-from-package
$(hide) $(ZIPTIME) $@
endef
endif

# Uncompress shared libraries embedded in an apk.
#
define uncompress-shared-libs
$(hide) if unzip -l $@ $(PRIVATE_EMBEDDED_JNI_LIBS) >/dev/null ; then \
  rm -rf $(dir $@)uncompressedlibs && mkdir $(dir $@)uncompressedlibs; \
  unzip $@ $(PRIVATE_EMBEDDED_JNI_LIBS) -d $(dir $@)uncompressedlibs && \
  zip -d $@ 'lib/*.so' && \
  ( cd $(dir $@)uncompressedlibs && find lib -type f | sort | zip -D -X -0 ../$(notdir $@) -@ ) && \
  rm -rf $(dir $@)uncompressedlibs; \
  fi
endef

# TODO(joeo): If we can ever upgrade to post 3.81 make and get the
# new prebuilt rules to work, we should change this to copy the
# resources to the out directory and then copy the resources.

# Note: we intentionally don't clean PRIVATE_CLASS_INTERMEDIATES_DIR
# in transform-java-to-classes for the sake of vm-tests.
define transform-host-java-to-package
@echo "$($(PRIVATE_PREFIX)DISPLAY) Java: $(PRIVATE_MODULE) ($(PRIVATE_CLASS_INTERMEDIATES_DIR))"
$(call compile-java,$(HOST_JAVAC),$(PRIVATE_BOOTCLASSPATH))
endef

###########################################################
## Commands for copying files
###########################################################

# Define a rule to copy a header.  Used via $(eval) by copy_headers.make.
# $(1): source header
# $(2): destination header
define copy-one-header
$(2): $(1)
	@echo "Header: $$@"
	$$(copy-file-to-new-target-with-cp)
endef

# Define a rule to copy a file.  For use via $(eval).
# $(1): source file
# $(2): destination file
define copy-one-file
$(2): $(1)
	@echo "Copy: $$@"
	$$(copy-file-to-target)
endef

# Copies many files.
# $(1): The files to copy.  Each entry is a ':' separated src:dst pair
# Evaluates to the list of the dst files (ie suitable for a dependency list)
define copy-many-files
$(foreach f, $(1), $(strip \
    $(eval _cmf_tuple := $(subst :, ,$(f))) \
    $(eval _cmf_src := $(word 1,$(_cmf_tuple))) \
    $(eval _cmf_dest := $(word 2,$(_cmf_tuple))) \
    $(eval $(call copy-one-file,$(_cmf_src),$(_cmf_dest))) \
    $(_cmf_dest)))
endef

# Copy the file only if it's a well-formed xml file. For use via $(eval).
# $(1): source file
# $(2): destination file, must end with .xml.
define copy-xml-file-checked
$(2): $(1)
	@echo "Copy xml: $$@"
	$(hide) xmllint $$< >/dev/null  # Don't print the xml file to stdout.
	$$(copy-file-to-target)
endef

# The -t option to acp and the -p option to cp is
# required for OSX.  OSX has a ridiculous restriction
# where it's an error for a .a file's modification time
# to disagree with an internal timestamp, and this
# macro is used to install .a files (among other things).

# Copy a single file from one place to another,
# preserving permissions and overwriting any existing
# file.
# When we used acp, it could not handle high resolution timestamps
# on file systems like ext4. Because of that, '-t' option was disabled
# and copy-file-to-target was identical to copy-file-to-new-target.
# Keep the behavior until we audit and ensure that switching this back
# won't break anything.
define copy-file-to-target
@mkdir -p $(dir $@)
$(hide) rm -f $@
$(hide) cp $< $@
endef

# The same as copy-file-to-target, but use the local
# cp command instead of acp.
define copy-file-to-target-with-cp
@mkdir -p $(dir $@)
$(hide) rm -f $@
$(hide) cp -p $< $@
endef

# The same as copy-file-to-target, but use the zipalign tool to do so.
define copy-file-to-target-with-zipalign
@mkdir -p $(dir $@)
$(hide) rm -f $@
$(hide) $(ZIPALIGN) -f 4 $< $@
endef

# The same as copy-file-to-target, but strip out "# comment"-style
# comments (for config files and such).
define copy-file-to-target-strip-comments
@mkdir -p $(dir $@)
$(hide) rm -f $@
$(hide) sed -e 's/#.*$$//' -e 's/[ \t]*$$//' -e '/^$$/d' < $< > $@
endef

# The same as copy-file-to-target, but don't preserve
# the old modification time.
define copy-file-to-new-target
@mkdir -p $(dir $@)
$(hide) rm -f $@
$(hide) cp $< $@
endef

# The same as copy-file-to-new-target, but use the local
# cp command instead of acp.
define copy-file-to-new-target-with-cp
@mkdir -p $(dir $@)
$(hide) rm -f $@
$(hide) cp $< $@
endef

# Copy a prebuilt file to a target location.
define transform-prebuilt-to-target
@echo "$(if $(PRIVATE_IS_HOST_MODULE),host,target) Prebuilt: $(PRIVATE_MODULE) ($@)"
$(copy-file-to-target)
endef

# Copy a prebuilt file to a target location, using zipalign on it.
define transform-prebuilt-to-target-with-zipalign
@echo "$(if $(PRIVATE_IS_HOST_MODULE),host,target) Prebuilt APK: $(PRIVATE_MODULE) ($@)"
$(copy-file-to-target-with-zipalign)
endef

# Copy a prebuilt file to a target location, stripping "# comment" comments.
define transform-prebuilt-to-target-strip-comments
@echo "$(if $(PRIVATE_IS_HOST_MODULE),host,target) Prebuilt: $(PRIVATE_MODULE) ($@)"
$(copy-file-to-target-strip-comments)
endef

# Copy a list of files/directories to target location, with sub dir structure preserved.
# For example $(HOST_OUT_EXECUTABLES)/aapt -> $(staging)/bin/aapt .
# $(1): the source list of files/directories.
# $(2): the path prefix to strip. In the above example it would be $(HOST_OUT).
# $(3): the target location.
define copy-files-with-structure
$(foreach t,$(1),\
  $(eval s := $(patsubst $(2)%,%,$(t)))\
  $(hide) mkdir -p $(dir $(3)/$(s)); cp -Rf $(t) $(3)/$(s)$(newline))
endef


###########################################################
## Commands to call Proguard
###########################################################
define transform-jar-to-proguard
@echo Proguard: $@
$(hide) $(PROGUARD) -injars $< -outjars $@ $(PRIVATE_PROGUARD_FLAGS) \
    $(addprefix -injars , $(PRIVATE_EXTRA_INPUT_JAR))
endef

###########################################################
## Stuff source generated from one-off tools
###########################################################

define transform-generated-source
@echo "target Generated: $(PRIVATE_MODULE) <= $<"
@mkdir -p $(dir $@)
$(hide) $(PRIVATE_CUSTOM_TOOL)
endef


###########################################################
## Assertions about attributes of the target
###########################################################

# $(1): The file to check
ifndef get-file-size
$(error HOST_OS must define get-file-size)
endif

# Convert a partition data size (eg, as reported in /proc/mtd) to the
# size of the image used to flash that partition (which includes a
# spare area for each page).
# $(1): the partition data size
define image-size-from-data-size
$(strip $(eval _isfds_value := $$(shell echo $$$$(($(1) / $(BOARD_NAND_PAGE_SIZE) * \
  ($(BOARD_NAND_PAGE_SIZE)+$(BOARD_NAND_SPARE_SIZE))))))\
$(if $(filter 0, $(_isfds_value)),$(shell echo $$(($(BOARD_NAND_PAGE_SIZE)+$(BOARD_NAND_SPARE_SIZE)))),$(_isfds_value))\
$(eval _isfds_value :=))
endef

# $(1): The file(s) to check (often $@)
# $(2): The maximum total image size, in decimal bytes.
#    Make sure to take into account any reserved space needed for the FS.
#
# If $(2) is empty, evaluates to "true"
#
# Reserve bad blocks.  Make sure that MAX(1% of partition size, 2 blocks)
# is left over after the image has been flashed.  Round the 1% up to the
# next whole flash block size.
define assert-max-file-size
$(if $(2), \
  size=$$(for i in $(1); do $(call get-file-size,$$i); echo +; done; echo 0); \
  total=$$(( $$( echo "$$size" ) )); \
  printname=$$(echo -n "$(1)" | tr " " +); \
  img_blocksize=$(call image-size-from-data-size,$(BOARD_FLASH_BLOCK_SIZE)); \
  twoblocks=$$((img_blocksize * 2)); \
  onepct=$$((((($(2) / 100) - 1) / img_blocksize + 1) * img_blocksize)); \
  reserve=$$((twoblocks > onepct ? twoblocks : onepct)); \
  maxsize=$$(($(2) - reserve)); \
  echo "$$printname maxsize=$$maxsize blocksize=$$img_blocksize total=$$total reserve=$$reserve"; \
  if [ "$$total" -gt "$$maxsize" ]; then \
    echo "error: $$printname too large ($$total > [$(2) - $$reserve])"; \
    false; \
  elif [ "$$total" -gt $$((maxsize - 32768)) ]; then \
    echo "WARNING: $$printname approaching size limit ($$total now; limit $$maxsize)"; \
  fi \
 , \
  true \
 )
endef

# Like assert-max-file-size, but the second argument is a partition
# size, which we'll convert to a max image size before checking it
# against the files.
#
# $(1): The file(s) to check (often $@)
# $(2): The partition size.
define assert-max-image-size
$(if $(2), \
  $(call assert-max-file-size,$(1),$(call image-size-from-data-size,$(2))))
endef


###########################################################
## Define device-specific radio files
###########################################################
INSTALLED_RADIOIMAGE_TARGET :=

# Copy a radio image file to the output location, and add it to
# INSTALLED_RADIOIMAGE_TARGET.
# $(1): filename
define add-radio-file
  $(eval $(call add-radio-file-internal,$(1),$(notdir $(1))))
endef
define add-radio-file-internal
INSTALLED_RADIOIMAGE_TARGET += $$(PRODUCT_OUT)/$(2)
$$(PRODUCT_OUT)/$(2) : $$(LOCAL_PATH)/$(1)
	$$(transform-prebuilt-to-target)
endef

# Version of add-radio-file that also arranges for the version of the
# file to be checked against the contents of
# $(TARGET_BOARD_INFO_FILE).
# $(1): filename
# $(2): name of version variable in board-info (eg, "version-baseband")
define add-radio-file-checked
  $(eval $(call add-radio-file-checked-internal,$(1),$(notdir $(1)),$(2)))
endef
define add-radio-file-checked-internal
INSTALLED_RADIOIMAGE_TARGET += $$(PRODUCT_OUT)/$(2)
BOARD_INFO_CHECK += $(3):$(LOCAL_PATH)/$(1)
$$(PRODUCT_OUT)/$(2) : $$(LOCAL_PATH)/$(1)
	$$(transform-prebuilt-to-target)
endef


###########################################################
# Override the package defined in $(1), setting the
# variables listed below differently.
#
#  $(1): The makefile to override (relative to the source
#        tree root)
#  $(2): Old LOCAL_PACKAGE_NAME value.
#  $(3): New LOCAL_PACKAGE_NAME value.
#  $(4): New LOCAL_MANIFEST_PACKAGE_NAME value.
#  $(5): New LOCAL_CERTIFICATE value.
#  $(6): New LOCAL_INSTRUMENTATION_FOR value.
#  $(7): New LOCAL_MANIFEST_INSTRUMENTATION_FOR value.
#
# Note that LOCAL_PACKAGE_OVERRIDES is NOT cleared in
# clear_vars.mk.
###########################################################
define inherit-package
  $(eval $(call inherit-package-internal,$(1),$(2),$(3),$(4),$(5),$(6),$(7)))
endef

define inherit-package-internal
  LOCAL_PACKAGE_OVERRIDES \
      := $(strip $(1))||$(strip $(2))||$(strip $(3))||$(strip $(4))||&&$(strip $(5))||&&$(strip $(6))||&&$(strip $(7)) $(LOCAL_PACKAGE_OVERRIDES)
  include $(1)
  LOCAL_PACKAGE_OVERRIDES \
      := $(wordlist 1,$(words $(LOCAL_PACKAGE_OVERRIDES)), $(LOCAL_PACKAGE_OVERRIDES))
endef

# To be used with inherit-package above
# Evalutes to true if the package was overridden
define set-inherited-package-variables
$(strip $(call set-inherited-package-variables-internal))
endef

define keep-or-override
$(eval $(1) := $(if $(2),$(2),$($(1))))
endef

define set-inherited-package-variables-internal
  $(eval _o := $(subst ||, ,$(lastword $(LOCAL_PACKAGE_OVERRIDES))))
  $(eval _n := $(subst ||, ,$(firstword $(LOCAL_PACKAGE_OVERRIDES))))
  $(if $(filter $(word 2,$(_n)),$(LOCAL_PACKAGE_NAME)), \
    $(eval LOCAL_PACKAGE_NAME := $(word 3,$(_o))) \
    $(eval LOCAL_MANIFEST_PACKAGE_NAME := $(word 4,$(_o))) \
    $(call keep-or-override,LOCAL_CERTIFICATE,$(patsubst &&%,%,$(word 5,$(_o)))) \
    $(call keep-or-override,LOCAL_INSTRUMENTATION_FOR,$(patsubst &&%,%,$(word 6,$(_o)))) \
    $(call keep-or-override,LOCAL_MANIFEST_INSTRUMENTATION_FOR,$(patsubst &&%,%,$(word 7,$(_o)))) \
    $(eval LOCAL_OVERRIDES_PACKAGES := $(sort $(LOCAL_OVERRIDES_PACKAGES) $(word 2,$(_o)))) \
    true \
  ,)
endef

###########################################################
## API Check
###########################################################

# eval this to define a rule that runs apicheck.
#
# Args:
#    $(1)  target
#    $(2)  stable api file
#    $(3)  api file to be tested
#    $(4)  stable removed api file
#    $(5)  removed api file to be tested
#    $(6)  arguments for apicheck
#    $(7)  command to run if apicheck failed
#    $(8)  target dependent on this api check
#    $(9)  additional dependencies
define check-api
$(TARGET_OUT_COMMON_INTERMEDIATES)/PACKAGING/$(strip $(1))-timestamp: $(2) $(3) $(4) $(APICHECK) $(9)
	@echo "Checking API:" $(1)
	$(hide) ( $(APICHECK_COMMAND) $(6) $(2) $(3) $(4) $(5) || ( $(7) ; exit 38 ) )
	$(hide) mkdir -p $$(dir $$@)
	$(hide) touch $$@
$(8): $(TARGET_OUT_COMMON_INTERMEDIATES)/PACKAGING/$(strip $(1))-timestamp
endef

## Whether to build from source if prebuilt alternative exists
###########################################################
# $(1): module name
# $(2): LOCAL_PATH
# Expands to empty string if not from source.
ifeq (true,$(ANDROID_BUILD_FROM_SOURCE))
define if-build-from-source
true
endef
else
define if-build-from-source
$(if $(filter $(ANDROID_NO_PREBUILT_MODULES),$(1))$(filter \
    $(addsuffix %,$(ANDROID_NO_PREBUILT_PATHS)),$(2)),true)
endef
endif

# Include makefile $(1) if build from source for module $(2)
# $(1): the makefile to include
# $(2): module name
# $(3): LOCAL_PATH
define include-if-build-from-source
$(if $(call if-build-from-source,$(2),$(3)),$(eval include $(1)))
endef

# Return the arch for the source file of a prebuilt
# Return "none" if no matching arch found and return empty
# if the input is empty, so the result can be passed to
# LOCAL_MODULE_TARGET_ARCH.
# $(1) the list of archs supported by the prebuilt
define get-prebuilt-src-arch
$(strip $(if $(filter $(TARGET_ARCH),$(1)),$(TARGET_ARCH),\
  $(if $(filter $(TARGET_2ND_ARCH),$(1)),$(TARGET_2ND_ARCH),$(if $(1),none))))
endef

###########################################################
## Other includes
###########################################################

# -----------------------------------------------------------------
# Rules and functions to help copy important files to DIST_DIR
# when requested.
include $(BUILD_SYSTEM)/distdir.mk

# Include any vendor specific definitions.mk file
-include $(TOPDIR)vendor/*/build/core/definitions.mk
-include $(TOPDIR)device/*/build/core/definitions.mk
-include $(TOPDIR)product/*/build/core/definitions.mk

# broken:
#	$(foreach file,$^,$(if $(findstring,.a,$(suffix $file)),-l$(file),$(file)))

###########################################################
## Misc notes
###########################################################

#DEPDIR = .deps
#df = $(DEPDIR)/$(*F)

#SRCS = foo.c bar.c ...

#%.o : %.c
#	@$(MAKEDEPEND); \
#	  cp $(df).d $(df).P; \
#	  sed -e 's/#.*//' -e 's/^[^:]*: *//' -e 's/ *\\$$//' \
#	      -e '/^$$/ d' -e 's/$$/ :/' < $(df).d >> $(df).P; \
#	  rm -f $(df).d
#	$(COMPILE.c) -o $@ $<

#-include $(SRCS:%.c=$(DEPDIR)/%.P)


#%.o : %.c
#	$(COMPILE.c) -MD -o $@ $<
#	@cp $*.d $*.P; \
#	  sed -e 's/#.*//' -e 's/^[^:]*: *//' -e 's/ *\\$$//' \
#	      -e '/^$$/ d' -e 's/$$/ :/' < $*.d >> $*.P; \
#	  rm -f $*.d<|MERGE_RESOLUTION|>--- conflicted
+++ resolved
@@ -420,11 +420,7 @@
 
 define find-subdir-assets
 $(sort $(if $(1),$(patsubst ./%,%, \
-<<<<<<< HEAD
-	$(shell if [ -d $(1) ] ; then cd $(1) ; find -L ./ -not -name '.*' -and -type f -and -not -type l ; fi)), \
-=======
 	$(shell if [ -d $(1) ] ; then cd $(1) ; find -L ./ -not -name '.*' -and -type f ; fi)), \
->>>>>>> 505f1eaa
 	$(warning Empty argument supplied to find-subdir-assets) \
 ))
 endef
