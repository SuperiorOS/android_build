--- conflicted
+++ resolved
@@ -36,15 +36,6 @@
             // protobuf formats
             "protobuf" => Ok(Self::Protobuf),
             "textproto" => Ok(Self::Textproto),
-<<<<<<< HEAD
-
-            // old formats now implemented as aliases to custom format
-            "text" => Ok(Self::Custom(
-                "{fully_qualified_name} [{container}]: {permission} + {state}".to_owned(),
-            )),
-
-=======
->>>>>>> 85c9c5b8
             // custom format
             _ => Ok(Self::Custom(value.to_owned())),
         }
@@ -268,15 +259,6 @@
             "{fully_qualified_name}={permission} + {state}",
             "com.android.aconfig.test.enabled_ro=READ_ONLY + ENABLED"
         );
-<<<<<<< HEAD
-
-        // aliases
-        assert_dump_parsed_flags_custom_format_contains!(
-            "text",
-            "com.android.aconfig.test.enabled_ro [system]: READ_ONLY + ENABLED"
-        );
-=======
->>>>>>> 85c9c5b8
     }
 
     #[test]
