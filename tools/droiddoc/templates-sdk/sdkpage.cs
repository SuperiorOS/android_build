<?cs include:"doctype.cs" ?>
<?cs include:"macros.cs" ?>
<?cs include:"../../../../frameworks/base/docs/html/sdk/sdk_vars.cs" ?>
<html<?cs if:devsite ?> devsite<?cs /if ?>>
<?cs if:sdk.redirect ?>
  <head>
    <title>Redirecting...</title>
    <meta http-equiv="refresh" content="0;url=<?cs var:toroot ?>sdk/<?cs
      if:sdk.redirect.path ?><?cs var:sdk.redirect.path ?><?cs
      else ?>index.html<?cs /if ?>">
  </head>
<?cs else ?>
  <?cs include:"head_tag.cs" ?>
<?cs /if ?>
<body class="gc-documentation
  <?cs if:(guide||develop||training||reference||tools||sdk) ?>develop<?cs
  elif:design ?>design<?cs
  elif:distribute ?>distribute<?cs
  /if ?>" itemscope itemtype="http://schema.org/CreativeWork">
  <a name="top"></a>
<?cs include:"header.cs" ?>


<div <?cs if:fullpage
?><?cs else
?>class="col-13" id="doc-col"<?cs /if ?> >

<?cs if:sdk.redirect ?>

<div class="g-unit">
  <div id="jd-content">
    <p>Redirecting to
    <a href="<?cs var:toroot ?>sdk/<?cs
      if:sdk.redirect.path ?><?cs var:sdk.redirect.path ?><?cs
      else ?>index.html<?cs /if ?>"><?cs
      if:sdk.redirect.path ?><?cs var:sdk.redirect.path ?><?cs
      else ?>Download the SDK<?cs /if ?>
    </a> ...</p>

<?cs else ?>
<?cs # else, if NOT redirect ...
#
#
# The following is for SDK/NDK pages
#
#
?>

<?cs if:header.hide ?><?cs else ?>
<h1 itemprop="name"><?cs var:page.title ?></h1>
<?cs /if ?>
  <div id="jd-content" itemprop="description">

<?cs if:sdk.not_latest_version ?>
  <div class="special">
    <p><strong>This is NOT the current Android SDK release.</strong></p>
    <p><a href="/sdk/index.html">Download the current Android SDK</a></p>
  </div>
<?cs /if ?>


<?cs if:ndk ?>
<?cs #
#
#
#
#
#
#
# the following is for the NDK
#
# (nested in if/else redirect)
#
#
#
#
?>

  <table class="download" id="download-table">
    <tr>
      <th>Platform</th>
      <th>Package</th>
      <th style="white-space:nowrap">Size (Bytes)</th>
      <th>SHA1 Checksum</th>
  </tr>
  <tr>
    <td>Windows 32-bit</td>
    <td>
<<<<<<< HEAD
  <a onClick="return onDownload(this)"
     href="//dl.google.com/android/ndk/<?cs var:ndk.win32_download ?>"><?cs var:ndk.win32_download ?></a>
=======
  <a onClick="return onDownload(this)" data-modal-toggle="ndk_tos"
     href="http://dl.google.com/android/repository/<?cs var:ndk.win32_download ?>"><?cs var:ndk.win32_download ?></a>
>>>>>>> a5f00687
    </td>
    <td><?cs var:ndk.win32_bytes ?></td>
    <td><?cs var:ndk.win32_checksum ?></td>
  </tr>
 <!-- <tr>
   <td>
<<<<<<< HEAD
  <a onClick="return onDownload(this)"
     href="//dl.google.com/android/ndk/<?cs var:ndk.win32.legacy_download ?>"><?cs var:ndk.win32.legacy_download ?></a>
=======
  <a onClick="return onDownload(this)" data-modal-toggle="ndk_tos"
     href="http://dl.google.com/android/ndk/<?cs var:ndk.win32.legacy_download ?>"><?cs var:ndk.win32.legacy_download ?></a>
>>>>>>> a5f00687
    </td>
    <td><?cs var:ndk.win32.legacy_bytes ?></td>
    <td><?cs var:ndk.win32.legacy_checksum ?></td>
  </tr> -->
  <tr>
    <td>Windows 64-bit</td>
    <td>
<<<<<<< HEAD
  <a onClick="return onDownload(this)"
     href="//dl.google.com/android/ndk/<?cs var:ndk.win64_download ?>"><?cs var:ndk.win64_download ?></a>
=======
  <a onClick="return onDownload(this)" data-modal-toggle="ndk_tos"
     href="http://dl.google.com/android/repository/<?cs var:ndk.win64_download ?>"><?cs var:ndk.win64_download ?></a>
>>>>>>> a5f00687
    </td>
    <td><?cs var:ndk.win64_bytes ?></td>
    <td><?cs var:ndk.win64_checksum ?></td>
  </tr>
 <!--  <tr>
    <td>
<<<<<<< HEAD
  <a onClick="return onDownload(this)"
     href="//dl.google.com/android/ndk/<?cs var:ndk.win64.legacy_download ?>"><?cs var:ndk.win64.legacy_download ?></a>
=======
  <a onClick="return onDownload(this)" data-modal-toggle="ndk_tos"
     href="http://dl.google.com/android/repository/<?cs var:ndk.win64.legacy_download ?>"><?cs var:ndk.win64.legacy_download ?></a>
>>>>>>> a5f00687
    </td>
    <td><?cs var:ndk.win64.legacy_bytes ?></td>
    <td><?cs var:ndk.win64.legacy_checksum ?></td>
  </tr> -->
<!--   (this item is deprecated)
  <tr>
    <td>Mac OS X 32-bit</td>
    <td>
<<<<<<< HEAD
  <a onClick="return onDownload(this)"
     href="//dl.google.com/android/ndk/<?cs var:ndk.mac32_download ?>"><?cs var:ndk.mac32_download ?></a>
=======
  <a onClick="return onDownload(this)" data-modal-toggle="ndk_tos"
     href="http://dl.google.com/android/repository/<?cs var:ndk.mac32_download ?>"><?cs var:ndk.mac32_download ?></a>
>>>>>>> a5f00687
    </td>
    <td><?cs var:ndk.mac32_bytes ?></td>
    <td><?cs var:ndk.mac32_checksum ?></td>
  </tr> -->
 <!-- (this item is deprecated)
  <tr>
    <td>
<<<<<<< HEAD
  <a onClick="return onDownload(this)"
     href="//dl.google.com/android/ndk/<?cs var:ndk.mac32.legacy_download ?>"><?cs var:ndk.mac32.legacy_download ?></a>
=======
  <a onClick="return onDownload(this)" data-modal-toggle="ndk_tos"
     href="http://dl.google.com/android/repository/<?cs var:ndk.mac32.legacy_download ?>"><?cs var:ndk.mac32.legacy_download ?></a>
>>>>>>> a5f00687
    </td>
    <td><?cs var:ndk.mac32.legacy_bytes ?></td>
    <td><?cs var:ndk.mac32.legacy_checksum ?></td>
  </tr> -->
    <td>Mac OS X 64-bit</td>
    <td>
<<<<<<< HEAD
  <a onClick="return onDownload(this)"
     href="//dl.google.com/android/ndk/<?cs var:ndk.mac64_download ?>"><?cs var:ndk.mac64_download ?></a>
=======
  <a onClick="return onDownload(this)" data-modal-toggle="ndk_tos"
     href="http://dl.google.com/android/repository/<?cs var:ndk.mac64_download ?>"><?cs var:ndk.mac64_download ?></a>
>>>>>>> a5f00687
    </td>
    <td><?cs var:ndk.mac64_bytes ?></td>
    <td><?cs var:ndk.mac64_checksum ?></td>
  </tr>
 <!--  <tr>
    <td>
<<<<<<< HEAD
  <a onClick="return onDownload(this)"
     href="//dl.google.com/android/ndk/<?cs var:ndk.mac64.legacy_download ?>"><?cs var:ndk.mac64.legacy_download ?></a>
=======
  <a onClick="return onDownload(this)" data-modal-toggle="ndk_tos"
     href="http://dl.google.com/android/repository/<?cs var:ndk.mac64.legacy_download ?>"><?cs var:ndk.mac64.legacy_download ?></a>
>>>>>>> a5f00687
    </td>
    <td><?cs var:ndk.mac64.legacy_bytes ?></td>
    <td><?cs var:ndk.mac64.legacy_checksum ?></td>
  </tr> -->
<<<<<<< HEAD
  <tr>
    <td>Linux 32-bit (x86)</td>
    <td>
  <a onClick="return onDownload(this)"
     href="//dl.google.com/android/ndk/<?cs var:ndk.linux32_download ?>"><?cs var:ndk.linux32_download ?></a>
    </td>
    <td><?cs var:ndk.linux32_bytes ?></td>
    <td><?cs var:ndk.linux32_checksum ?></td>
  </tr>
 <!--  <tr>
    <td>
  <a onClick="return onDownload(this)"
     href="//dl.google.com/android/ndk/<?cs var:ndk.linux32.legacy_download ?>"><?cs var:ndk.linux32.legacy_download ?></a>
=======
 <!--  <tr>
    <td>
  <a onClick="return onDownload(this)" data-modal-toggle="ndk_tos"
     href="http://dl.google.com/android/repository/<?cs var:ndk.linux32.legacy_download ?>"><?cs var:ndk.linux32.legacy_download ?></a>
>>>>>>> a5f00687
    </td>
    <td><?cs var:ndk.linux32.legacy_bytes ?></td>
    <td><?cs var:ndk.linux32.legacy_checksum ?></td>
  </tr> -->
  <tr>
    <td>Linux 64-bit (x86)</td>
    <td>
<<<<<<< HEAD
  <a onClick="return onDownload(this)"
     href="//dl.google.com/android/ndk/<?cs var:ndk.linux64_download ?>"><?cs var:ndk.linux64_download ?></a>
=======
  <a onClick="return onDownload(this)" data-modal-toggle="ndk_tos"
     href="http://dl.google.com/android/repository/<?cs var:ndk.linux64_download ?>"><?cs var:ndk.linux64_download ?></a>
>>>>>>> a5f00687
    </td>
    <td><?cs var:ndk.linux64_bytes ?></td>
    <td><?cs var:ndk.linux64_checksum ?></td>
  </tr>
  <!--  <tr>
    <td>
<<<<<<< HEAD
  <a onClick="return onDownload(this)"
     href="//dl.google.com/android/ndk/<?cs var:ndk.linux64.legacy_download ?>"><?cs var:ndk.linux64.legacy_download ?></a>
=======
  <a onClick="return onDownload(this)" data-modal-toggle="ndk_tos"
     href="http://dl.google.com/android/repository/<?cs var:ndk.linux64.legacy_download ?>"><?cs var:ndk.linux64.legacy_download ?></a>
>>>>>>> a5f00687
    </td>
    <td><?cs var:ndk.linux64.legacy_bytes ?></td>
    <td><?cs var:ndk.linux64.legacy_checksum ?></td>
  </tr> -->

  </table>

  <?cs ########  HERE IS THE JD DOC CONTENT ######### ?>
  <?cs call:tag_list(root.descr) ?>


<?cs ########  The NDK version of the download script ######### ?>
<script>
  function onDownload(link) {

    $("#downloadForRealz").html("Download " + $(link).text());
    $("#downloadForRealz").attr('href',$(link).attr('href'));

    return false;
  }


  function onAgreeChecked() {
    if ($("input#agree").is(":checked")) {
      $("a#downloadForRealz").removeClass('disabled');
    } else {
      $("a#downloadForRealz").addClass('disabled');
    }
  }


  function onDownloadForRealz(link) {
    if ($("input#agree").is(':checked')) {
      $("div.sdk-terms").slideUp();
      $("h2#tos-header").text('Now downloading...');
      $(".sdk-terms-intro").text('Your download is in progress.');
      $("#sdk-terms-form").fadeOut('slow', function() {
        setTimeout(function() {
          // close the dialog
          $('#ndk_tos').trigger('modal-close');
          // reload to refresh the tos or optionally forward the user
           location.reload();
        }, 3000);
      });
      ga('send', 'event', 'SDK', 'NDK tools', $("#downloadForRealz").html());
      return true;
    } else {
      return false;
    }
  }


  $(window).hashchange( function(){
    if (location.hash == "") {
      location.reload();
    }
  });

</script>

  <?cs else ?>
<?cs # end if NDK ...
#
#
#
#
#
#
# the following is for the SDK
#
# (nested in if/else redirect and if/else NDK)
#
#
#
#
?>
  <?cs if:android.whichdoc == "online" ?>


<?cs ########  HERE IS THE JD DOC CONTENT FOR ONLINE ######### ?>
<?cs call:tag_list(root.descr) ?>


<section id="downloads" class="dac-section dac-small">
<div class="wrap">

<h2 class="norule">Start using Android Studio today</h2>

<p>Android Studio includes all the tools you need to build apps for Android.</p>

<div style="float:left;margin-right:40px;width:auto;">
<p>
  <a class="landing-button green download-bundle-button"
    data-modal-toggle="studio_tos">Download Android Studio 2.0<br>
  <span class="small"></span></a>
</p>
</div>

<div style="float:left;width:auto;margin-bottom:40px">
<ul class="nolist" style="text-transform: uppercase;margin:8px 0">
<li>Version: <?cs var:studio.version ?></li>
<li>Release date: <?cs var:studio.release.date ?></li>
</ul>
</div>



<h4 style="clear:left;margin-top:40px">Select a different platform</h4>

  <table class="download">
    <tr>
      <th>Platform</th>
      <th>Android Studio package</th>
      <th>Size</th>
      <th>SHA-1 checksum</th>
  </tr>
  <tr>
    <td rowspan="3">Windows</td>
    <td>
<<<<<<< HEAD
  <a onclick="return onDownload(this)" id="win-tools" href="//dl.google.com/android/<?cs
var:sdk.win_installer
?>"><?cs var:sdk.win_installer ?></a> (Recommended)
=======
  <a onclick="return onDownload(this,false,true)" id="win-bundle" data-modal-toggle="studio_tos"
    href="https://dl.google.com/dl/android/studio/install/<?cs var:studio.version ?>/<?cs var:studio.win_bundle_exe_download ?>"
    ><?cs var:studio.win_bundle_exe_download ?></a><br>
    Includes Windows installer (recommended)
>>>>>>> a5f00687
    </td>
    <td id="win-bundle-size"><?cs call:size_in_mb(studio.win_bundle_exe_bytes) ?> MB
      <br>(<?cs var:studio.win_bundle_exe_bytes ?> bytes)</td>
    <td><?cs var:studio.win_bundle_exe_checksum ?></td>
  </tr>
  <tr>
    <!-- blank TD from Windows rowspan -->
    <td>
<<<<<<< HEAD
  <a onclick="return onDownload(this)" href="//dl.google.com/android/<?cs var:sdk.win_download
?>"><?cs var:sdk.win_download ?></a>
=======
  <a onclick="return onDownload(this,false,true)" id="win-bundle-zip" data-modal-toggle="studio_tos"
    href="https://dl.google.com/dl/android/studio/ide-zips/<?cs var:studio.version ?>/<?cs var:studio.win_bundle_download ?>"
    ><?cs var:studio.win_bundle_download ?></a><br>
    No Windows installer
>>>>>>> a5f00687
    </td>
    <td><?cs call:size_in_mb(studio.win_bundle_bytes) ?> MB
      <br>(<?cs var:studio.win_bundle_bytes ?> bytes)</td>
    <td><?cs var:studio.win_bundle_checksum ?></td>
  </tr>
  <tr>
    <!-- blank TD from Windows rowspan -->
    <td>
  <a onclick="return onDownload(this,false,true)" id="win-bundle-notools" data-modal-toggle="studio_tos"
    href="https://dl.google.com/dl/android/studio/install/<?cs var:studio.version ?>/<?cs var:studio.win_notools_exe_download ?>"
    ><?cs var:studio.win_notools_exe_download ?></a><br>
    Includes Windows installer but no SDK tools
    </td>
    <td><?cs call:size_in_mb(studio.win_notools_exe_bytes) ?> MB
      <br>(<?cs var:studio.win_notools_exe_bytes ?> bytes)</td>
    <td><?cs var:studio.win_notools_exe_checksum ?></td>
  </tr>
  <tr>
    <td><nobr>Mac OS X</nobr></td>
    <td>
<<<<<<< HEAD
  <a onclick="return onDownload(this)" id="mac-tools" href="//dl.google.com/android/<?cs
var:sdk.mac_download
?>"><?cs var:sdk.mac_download ?></a>
=======
  <a onclick="return onDownload(this,false,true)" id="mac-bundle" data-modal-toggle="studio_tos"
    href="https://dl.google.com/dl/android/studio/install/<?cs var:studio.version ?>/<?cs var:studio.mac_bundle_download ?>"
    ><?cs var:studio.mac_bundle_download ?></a>
>>>>>>> a5f00687
    </td>
    <td id="mac-bundle-size"><?cs call:size_in_mb(studio.mac_bundle_bytes) ?> MB
      <br>(<?cs var:studio.mac_bundle_bytes ?> bytes)</td>
    <td><?cs var:studio.mac_bundle_checksum ?></td>
  </tr>
  <tr>
    <td>Linux</td>
    <td>
<<<<<<< HEAD
  <a onclick="return onDownload(this)" id="linux-tools" href="//dl.google.com/android/<?cs
var:sdk.linux_download
?>"><?cs var:sdk.linux_download ?></a>
=======
  <a onclick="return onDownload(this,false,true)" id="linux-bundle" data-modal-toggle="studio_tos"
    href="https://dl.google.com/dl/android/studio/ide-zips/<?cs var:studio.version ?>/<?cs var:studio.linux_bundle_download ?>"
    ><?cs var:studio.linux_bundle_download ?></a>
>>>>>>> a5f00687
    </td>
    <td id="linux-bundle-size"><?cs call:size_in_mb(studio.linux_bundle_bytes) ?> MB
      <br>(<?cs var:studio.linux_bundle_bytes ?> bytes)</td>
    <td><?cs var:studio.linux_bundle_checksum ?></td>
  </tr>
  </table>



<h4 class="norule" style="margin-top:40px">Get just the SDK tools</h4>

<p>If you do not need Android Studio, you can download the basic
Android SDK tools below.</p>

  <table class="download">
    <tr>
      <th>Platform</th>
      <th>SDK tools package</th>
      <th>Size</th>
      <th>SHA-1 checksum</th>
  </tr>
  <tr>
    <td rowspan="2">Windows</td>
    <td>
  <a onclick="return onDownload(this)" id="win-tools" data-modal-toggle="studio_tos"
    href="//dl.google.com/android/<?cs
var:sdk.win_installer
?>"><?cs var:sdk.win_installer ?></a><br>
    Includes Windows installer
    </td>
    <td><?cs call:size_in_mb(sdk.win_installer_bytes) ?> MB
      <br>(<?cs var:sdk.win_installer_bytes ?> bytes)</td>
    <td><?cs var:sdk.win_installer_checksum ?></td>
  </tr>
  <tr>
    <!-- blank TD from Windows rowspan -->
    <td>
  <a onclick="return onDownload(this)" id="win-tools2" data-modal-toggle="studio_tos"
    href="//dl.google.com/android/<?cs var:sdk.win_download
?>"><?cs var:sdk.win_download ?></a><br>
    No Windows installer
    </td>
    <td><?cs call:size_in_mb(sdk.win_bytes) ?> MB
      <br>(<?cs var:sdk.win_bytes ?> bytes)</td>
    <td><?cs var:sdk.win_checksum ?></td>
  </tr>
  <tr>
    <td><nobr>Mac OS X</nobr></td>
    <td>
  <a onclick="return onDownload(this)" id="mac-tools" data-modal-toggle="studio_tos"
    href="//dl.google.com/android/<?cs
var:sdk.mac_download
?>"><?cs var:sdk.mac_download ?></a>
    </td>
    <td><?cs call:size_in_mb(sdk.mac_bytes) ?> MB
      <br>(<?cs var:sdk.mac_bytes ?> bytes)</td>
    <td><?cs var:sdk.mac_checksum ?></td>
  </tr>
  <tr>
    <td>Linux</td>
    <td>
  <a onclick="return onDownload(this)" id="linux-tools" data-modal-toggle="studio_tos"
    href="//dl.google.com/android/<?cs
var:sdk.linux_download
?>"><?cs var:sdk.linux_download ?></a>
    </td>
    <td><?cs call:size_in_mb(sdk.linux_bytes) ?> MB
      <br>(<?cs var:sdk.linux_bytes ?> bytes)</td>
    <td><?cs var:sdk.linux_checksum ?></td>
  </tr>
  </table>
  <p>
Also see the <a href="<?cs var:toroot ?>tools/sdk/tools-notes.html">SDK
tools release notes</a>.</p>

  </div><!-- end wrap -->
  </section>


<?cs ########  The Android Studio version of the download script ######### ?>
<script>
  var os;
  var bundlename;
  var $toolslink;

  if (navigator.appVersion.indexOf("Mobile")!=-1) {
    // Do nothing for any "mobile" user agent
  } else if (navigator.appVersion.indexOf("Win")!=-1) {
    os = "Windows";
    bundlename = '#win-bundle';
    $toolslink = $('#win-tools');
  } else if (navigator.appVersion.indexOf("Mac")!=-1) {
    os = "Mac";
    bundlename = '#mac-bundle';
    $toolslink = $('#mac-tools');
  } else if (navigator.appVersion.indexOf("Linux")!=-1 && navigator.appVersion.indexOf("Android")==-1) {
    os = "Linux";
    bundlename = '#linux-bundle';
    $toolslink = $('#linux-tools');
  }

  if (os != undefined) {
    $('#not-supported').hide();

    /* set up primary Android Studio download button */
    idname = bundlename + "-size";
    sizeMB = $(idname).text().split(' MB')[0];
    $('.download-bundle-button > .small').html(" for " + os + " <em>(" + sizeMB + " MB)</em>");
    $('.download-bundle-button').click(function() {return onDownload(this,true,true);}).attr('href', bundlename);
  }


  function onDownload(link, button, bundle) {

    /* set text for download button */
    if (button) {
      $("#downloadForRealz").html($(link).text());
    } else {
      $("#downloadForRealz").html("Download " + $(link).text());
    }

    $("#downloadForRealz").attr('bundle', bundle);
    if (bundle && !button) {
      $("a#downloadForRealz").attr("name", "#" + $(link).attr('id'));
    } else {
      $("h2#tos-header").text('Download the Android SDK Tools');
      $("a#downloadForRealz").attr("name", $(link).attr('href'));
    }

    return false;
  }


  function onAgreeChecked() {
    /* verify that the TOS is agreed */
    if ($("input#agree").is(":checked")) {

      /* if downloading the bundle */
      if ($("#downloadForRealz").attr('bundle')) {
        /* construct the name of the link we want */
        linkId = $("a#downloadForRealz").attr("name");
        /* set the real url for download */
        $("a#downloadForRealz").attr("href", $(linkId).attr("href"));
      } else {
        $("a#downloadForRealz").attr("href", $("a#downloadForRealz").attr("name"));
      }

      /* reveal the download button */
      $("a#downloadForRealz").removeClass('disabled');
    } else {
      $("a#downloadForRealz").addClass('disabled');
    }
  }

  function onDownloadForRealz(link) {
    if ($("input#agree").is(':checked')) {
      $("div.sdk-terms").slideUp();
      if ($("#downloadForRealz").attr('bundle') == 'true') {
        $("h2#tos-header").text('Now downloading Android Studio!');
        $(".sdk-terms-intro").text('Redirecting to the install instructions...');
        $("#sdk-terms-form").slideUp(function() {
          setTimeout(function() {
            window.location = "/sdk/installing/index.html";
          }, 2000);
        });
      } else {
        $("h2#tos-header").text('Now downloading the Android SDK Tools!');
        $(".sdk-terms-intro").html("<p>Because you've chosen to download " +
          "only the Android SDK tools (and not Android Studio), there are no " +
          "setup procedures to follow.</p><p>For information about how to " +
          "keep your SDK tools up to date, refer to the " +
          "<a href='/tools/help/sdk-manager.html'>SDK Manager</a> guide.</p>");
        $("#sdk-terms-form").slideUp();
      }
      ga('send', 'event', 'SDK', 'IDE and Tools', $("#downloadForRealz").html());
      return true;
    } else {
      return false;
    }
  }

  $(window).hashchange( function(){
    if (location.hash == "") {
      location.reload();
    }
  });

</script>




<?cs # THIS DIV WAS OPENED IN INDEX.JD ?>




  <?cs else ?> <?cs # end if online ?>

    <?cs if:sdk.preview ?><?cs # it's preview offline docs ?>
      <p>Welcome developers! We are pleased to provide you with a preview SDK for the upcoming
    Android 3.0 release, to give you a head-start on developing applications for it.
    </p>

      <p>See the <a
    href="<?cs var:toroot ?>sdk/preview/start.html">Getting Started</a> document for more information
    about how to set up the preview SDK and get started.</p>
    <style type="text/css">
    .non-preview { display:none; }
    </style>

    <?cs else ?><?cs # it's normal offline docs ?>

      <?cs ########  HERE IS THE JD DOC CONTENT FOR OFFLINE ######### ?>
      <?cs call:tag_list(root.descr) ?>
      <style type="text/css">
        body .offline { display:block; }
        body .online { display:none; }
      </style>
      <script>
        $('.reqs').show();
      </script>
    <?cs /if ?>

  <?cs /if ?> <?cs # end if/else online ?>

<?cs /if ?> <?cs # end if/else NDK ?>

<?cs /if ?> <?cs # end if/else redirect ?>


</div><!-- end jd-content -->

<?cs if:!sdk.redirect ?>
<?cs include:"footer.cs" ?>
<?cs /if ?>

</div><!-- end g-unit -->

<?cs include:"trailer.cs" ?>
<script src="https://developer.android.com/ytblogger_lists_unified.js?v=17" type="text/javascript"></script>
<script src="/jd_lists_unified.js?v=17" type="text/javascript"></script>
<script src="/jd_extras.js?v=17" type="text/javascript"></script>
<script src="/jd_collections.js?v=17" type="text/javascript"></script>
<script src="/jd_tag_helpers.js?v=17" type="text/javascript"></script>

<!-- Start of Tag -->
<script type="text/javascript">
var axel = Math.random() + "";
var a = axel * 10000000000000;
document.write('<iframe src="https://2507573.fls.doubleclick.net/activityi;src=2507573;type=other026;cat=googl348;ord=' + a + '?" width="1" height="1" frameborder="0" style="display:none"></iframe>');
</script>
<noscript>
<iframe src="https://2507573.fls.doubleclick.net/activityi;src=2507573;type=other026;cat=googl348;ord=1?" width="1" height="1" frameborder="0" style="display:none"></iframe>
</noscript>
<!-- End of Tag -->
</body>
</html>


<|MERGE_RESOLUTION|>--- conflicted
+++ resolved
@@ -86,26 +86,16 @@
   <tr>
     <td>Windows 32-bit</td>
     <td>
-<<<<<<< HEAD
-  <a onClick="return onDownload(this)"
-     href="//dl.google.com/android/ndk/<?cs var:ndk.win32_download ?>"><?cs var:ndk.win32_download ?></a>
-=======
-  <a onClick="return onDownload(this)" data-modal-toggle="ndk_tos"
-     href="http://dl.google.com/android/repository/<?cs var:ndk.win32_download ?>"><?cs var:ndk.win32_download ?></a>
->>>>>>> a5f00687
+  <a onClick="return onDownload(this)" data-modal-toggle="ndk_tos"
+     href="//dl.google.com/android/repository/<?cs var:ndk.win32_download ?>"><?cs var:ndk.win32_download ?></a>
     </td>
     <td><?cs var:ndk.win32_bytes ?></td>
     <td><?cs var:ndk.win32_checksum ?></td>
   </tr>
  <!-- <tr>
    <td>
-<<<<<<< HEAD
-  <a onClick="return onDownload(this)"
+  <a onClick="return onDownload(this)" data-modal-toggle="ndk_tos"
      href="//dl.google.com/android/ndk/<?cs var:ndk.win32.legacy_download ?>"><?cs var:ndk.win32.legacy_download ?></a>
-=======
-  <a onClick="return onDownload(this)" data-modal-toggle="ndk_tos"
-     href="http://dl.google.com/android/ndk/<?cs var:ndk.win32.legacy_download ?>"><?cs var:ndk.win32.legacy_download ?></a>
->>>>>>> a5f00687
     </td>
     <td><?cs var:ndk.win32.legacy_bytes ?></td>
     <td><?cs var:ndk.win32.legacy_checksum ?></td>
@@ -113,26 +103,16 @@
   <tr>
     <td>Windows 64-bit</td>
     <td>
-<<<<<<< HEAD
-  <a onClick="return onDownload(this)"
-     href="//dl.google.com/android/ndk/<?cs var:ndk.win64_download ?>"><?cs var:ndk.win64_download ?></a>
-=======
-  <a onClick="return onDownload(this)" data-modal-toggle="ndk_tos"
-     href="http://dl.google.com/android/repository/<?cs var:ndk.win64_download ?>"><?cs var:ndk.win64_download ?></a>
->>>>>>> a5f00687
+  <a onClick="return onDownload(this)" data-modal-toggle="ndk_tos"
+     href="//dl.google.com/android/repository/<?cs var:ndk.win64_download ?>"><?cs var:ndk.win64_download ?></a>
     </td>
     <td><?cs var:ndk.win64_bytes ?></td>
     <td><?cs var:ndk.win64_checksum ?></td>
   </tr>
  <!--  <tr>
     <td>
-<<<<<<< HEAD
-  <a onClick="return onDownload(this)"
-     href="//dl.google.com/android/ndk/<?cs var:ndk.win64.legacy_download ?>"><?cs var:ndk.win64.legacy_download ?></a>
-=======
-  <a onClick="return onDownload(this)" data-modal-toggle="ndk_tos"
-     href="http://dl.google.com/android/repository/<?cs var:ndk.win64.legacy_download ?>"><?cs var:ndk.win64.legacy_download ?></a>
->>>>>>> a5f00687
+  <a onClick="return onDownload(this)" data-modal-toggle="ndk_tos"
+     href="//dl.google.com/android/repository/<?cs var:ndk.win64.legacy_download ?>"><?cs var:ndk.win64.legacy_download ?></a>
     </td>
     <td><?cs var:ndk.win64.legacy_bytes ?></td>
     <td><?cs var:ndk.win64.legacy_checksum ?></td>
@@ -141,13 +121,8 @@
   <tr>
     <td>Mac OS X 32-bit</td>
     <td>
-<<<<<<< HEAD
-  <a onClick="return onDownload(this)"
-     href="//dl.google.com/android/ndk/<?cs var:ndk.mac32_download ?>"><?cs var:ndk.mac32_download ?></a>
-=======
-  <a onClick="return onDownload(this)" data-modal-toggle="ndk_tos"
-     href="http://dl.google.com/android/repository/<?cs var:ndk.mac32_download ?>"><?cs var:ndk.mac32_download ?></a>
->>>>>>> a5f00687
+  <a onClick="return onDownload(this)" data-modal-toggle="ndk_tos"
+     href="//dl.google.com/android/repository/<?cs var:ndk.mac32_download ?>"><?cs var:ndk.mac32_download ?></a>
     </td>
     <td><?cs var:ndk.mac32_bytes ?></td>
     <td><?cs var:ndk.mac32_checksum ?></td>
@@ -155,63 +130,32 @@
  <!-- (this item is deprecated)
   <tr>
     <td>
-<<<<<<< HEAD
-  <a onClick="return onDownload(this)"
-     href="//dl.google.com/android/ndk/<?cs var:ndk.mac32.legacy_download ?>"><?cs var:ndk.mac32.legacy_download ?></a>
-=======
-  <a onClick="return onDownload(this)" data-modal-toggle="ndk_tos"
-     href="http://dl.google.com/android/repository/<?cs var:ndk.mac32.legacy_download ?>"><?cs var:ndk.mac32.legacy_download ?></a>
->>>>>>> a5f00687
+  <a onClick="return onDownload(this)" data-modal-toggle="ndk_tos"
+     href="//dl.google.com/android/repository/<?cs var:ndk.mac32.legacy_download ?>"><?cs var:ndk.mac32.legacy_download ?></a>
     </td>
     <td><?cs var:ndk.mac32.legacy_bytes ?></td>
     <td><?cs var:ndk.mac32.legacy_checksum ?></td>
   </tr> -->
     <td>Mac OS X 64-bit</td>
     <td>
-<<<<<<< HEAD
-  <a onClick="return onDownload(this)"
-     href="//dl.google.com/android/ndk/<?cs var:ndk.mac64_download ?>"><?cs var:ndk.mac64_download ?></a>
-=======
-  <a onClick="return onDownload(this)" data-modal-toggle="ndk_tos"
-     href="http://dl.google.com/android/repository/<?cs var:ndk.mac64_download ?>"><?cs var:ndk.mac64_download ?></a>
->>>>>>> a5f00687
+  <a onClick="return onDownload(this)" data-modal-toggle="ndk_tos"
+     href="//dl.google.com/android/repository/<?cs var:ndk.mac64_download ?>"><?cs var:ndk.mac64_download ?></a>
     </td>
     <td><?cs var:ndk.mac64_bytes ?></td>
     <td><?cs var:ndk.mac64_checksum ?></td>
   </tr>
  <!--  <tr>
     <td>
-<<<<<<< HEAD
-  <a onClick="return onDownload(this)"
-     href="//dl.google.com/android/ndk/<?cs var:ndk.mac64.legacy_download ?>"><?cs var:ndk.mac64.legacy_download ?></a>
-=======
-  <a onClick="return onDownload(this)" data-modal-toggle="ndk_tos"
-     href="http://dl.google.com/android/repository/<?cs var:ndk.mac64.legacy_download ?>"><?cs var:ndk.mac64.legacy_download ?></a>
->>>>>>> a5f00687
+  <a onClick="return onDownload(this)" data-modal-toggle="ndk_tos"
+     href="//dl.google.com/android/repository/<?cs var:ndk.mac64.legacy_download ?>"><?cs var:ndk.mac64.legacy_download ?></a>
     </td>
     <td><?cs var:ndk.mac64.legacy_bytes ?></td>
     <td><?cs var:ndk.mac64.legacy_checksum ?></td>
   </tr> -->
-<<<<<<< HEAD
-  <tr>
-    <td>Linux 32-bit (x86)</td>
-    <td>
-  <a onClick="return onDownload(this)"
-     href="//dl.google.com/android/ndk/<?cs var:ndk.linux32_download ?>"><?cs var:ndk.linux32_download ?></a>
-    </td>
-    <td><?cs var:ndk.linux32_bytes ?></td>
-    <td><?cs var:ndk.linux32_checksum ?></td>
-  </tr>
  <!--  <tr>
     <td>
-  <a onClick="return onDownload(this)"
-     href="//dl.google.com/android/ndk/<?cs var:ndk.linux32.legacy_download ?>"><?cs var:ndk.linux32.legacy_download ?></a>
-=======
- <!--  <tr>
-    <td>
-  <a onClick="return onDownload(this)" data-modal-toggle="ndk_tos"
-     href="http://dl.google.com/android/repository/<?cs var:ndk.linux32.legacy_download ?>"><?cs var:ndk.linux32.legacy_download ?></a>
->>>>>>> a5f00687
+  <a onClick="return onDownload(this)" data-modal-toggle="ndk_tos"
+     href="//dl.google.com/android/repository/<?cs var:ndk.linux32.legacy_download ?>"><?cs var:ndk.linux32.legacy_download ?></a>
     </td>
     <td><?cs var:ndk.linux32.legacy_bytes ?></td>
     <td><?cs var:ndk.linux32.legacy_checksum ?></td>
@@ -219,26 +163,16 @@
   <tr>
     <td>Linux 64-bit (x86)</td>
     <td>
-<<<<<<< HEAD
-  <a onClick="return onDownload(this)"
-     href="//dl.google.com/android/ndk/<?cs var:ndk.linux64_download ?>"><?cs var:ndk.linux64_download ?></a>
-=======
-  <a onClick="return onDownload(this)" data-modal-toggle="ndk_tos"
-     href="http://dl.google.com/android/repository/<?cs var:ndk.linux64_download ?>"><?cs var:ndk.linux64_download ?></a>
->>>>>>> a5f00687
+  <a onClick="return onDownload(this)" data-modal-toggle="ndk_tos"
+     href="//dl.google.com/android/repository/<?cs var:ndk.linux64_download ?>"><?cs var:ndk.linux64_download ?></a>
     </td>
     <td><?cs var:ndk.linux64_bytes ?></td>
     <td><?cs var:ndk.linux64_checksum ?></td>
   </tr>
   <!--  <tr>
     <td>
-<<<<<<< HEAD
-  <a onClick="return onDownload(this)"
-     href="//dl.google.com/android/ndk/<?cs var:ndk.linux64.legacy_download ?>"><?cs var:ndk.linux64.legacy_download ?></a>
-=======
-  <a onClick="return onDownload(this)" data-modal-toggle="ndk_tos"
-     href="http://dl.google.com/android/repository/<?cs var:ndk.linux64.legacy_download ?>"><?cs var:ndk.linux64.legacy_download ?></a>
->>>>>>> a5f00687
+  <a onClick="return onDownload(this)" data-modal-toggle="ndk_tos"
+     href="//dl.google.com/android/repository/<?cs var:ndk.linux64.legacy_download ?>"><?cs var:ndk.linux64.legacy_download ?></a>
     </td>
     <td><?cs var:ndk.linux64.legacy_bytes ?></td>
     <td><?cs var:ndk.linux64.legacy_checksum ?></td>
@@ -358,16 +292,10 @@
   <tr>
     <td rowspan="3">Windows</td>
     <td>
-<<<<<<< HEAD
-  <a onclick="return onDownload(this)" id="win-tools" href="//dl.google.com/android/<?cs
-var:sdk.win_installer
-?>"><?cs var:sdk.win_installer ?></a> (Recommended)
-=======
   <a onclick="return onDownload(this,false,true)" id="win-bundle" data-modal-toggle="studio_tos"
-    href="https://dl.google.com/dl/android/studio/install/<?cs var:studio.version ?>/<?cs var:studio.win_bundle_exe_download ?>"
+    href="//dl.google.com/dl/android/studio/install/<?cs var:studio.version ?>/<?cs var:studio.win_bundle_exe_download ?>"
     ><?cs var:studio.win_bundle_exe_download ?></a><br>
     Includes Windows installer (recommended)
->>>>>>> a5f00687
     </td>
     <td id="win-bundle-size"><?cs call:size_in_mb(studio.win_bundle_exe_bytes) ?> MB
       <br>(<?cs var:studio.win_bundle_exe_bytes ?> bytes)</td>
@@ -376,15 +304,10 @@
   <tr>
     <!-- blank TD from Windows rowspan -->
     <td>
-<<<<<<< HEAD
-  <a onclick="return onDownload(this)" href="//dl.google.com/android/<?cs var:sdk.win_download
-?>"><?cs var:sdk.win_download ?></a>
-=======
   <a onclick="return onDownload(this,false,true)" id="win-bundle-zip" data-modal-toggle="studio_tos"
-    href="https://dl.google.com/dl/android/studio/ide-zips/<?cs var:studio.version ?>/<?cs var:studio.win_bundle_download ?>"
+    href="//dl.google.com/dl/android/studio/ide-zips/<?cs var:studio.version ?>/<?cs var:studio.win_bundle_download ?>"
     ><?cs var:studio.win_bundle_download ?></a><br>
     No Windows installer
->>>>>>> a5f00687
     </td>
     <td><?cs call:size_in_mb(studio.win_bundle_bytes) ?> MB
       <br>(<?cs var:studio.win_bundle_bytes ?> bytes)</td>
@@ -405,15 +328,9 @@
   <tr>
     <td><nobr>Mac OS X</nobr></td>
     <td>
-<<<<<<< HEAD
-  <a onclick="return onDownload(this)" id="mac-tools" href="//dl.google.com/android/<?cs
-var:sdk.mac_download
-?>"><?cs var:sdk.mac_download ?></a>
-=======
   <a onclick="return onDownload(this,false,true)" id="mac-bundle" data-modal-toggle="studio_tos"
-    href="https://dl.google.com/dl/android/studio/install/<?cs var:studio.version ?>/<?cs var:studio.mac_bundle_download ?>"
+    href="//dl.google.com/dl/android/studio/install/<?cs var:studio.version ?>/<?cs var:studio.mac_bundle_download ?>"
     ><?cs var:studio.mac_bundle_download ?></a>
->>>>>>> a5f00687
     </td>
     <td id="mac-bundle-size"><?cs call:size_in_mb(studio.mac_bundle_bytes) ?> MB
       <br>(<?cs var:studio.mac_bundle_bytes ?> bytes)</td>
@@ -422,15 +339,9 @@
   <tr>
     <td>Linux</td>
     <td>
-<<<<<<< HEAD
-  <a onclick="return onDownload(this)" id="linux-tools" href="//dl.google.com/android/<?cs
-var:sdk.linux_download
-?>"><?cs var:sdk.linux_download ?></a>
-=======
   <a onclick="return onDownload(this,false,true)" id="linux-bundle" data-modal-toggle="studio_tos"
-    href="https://dl.google.com/dl/android/studio/ide-zips/<?cs var:studio.version ?>/<?cs var:studio.linux_bundle_download ?>"
+    href="//dl.google.com/dl/android/studio/ide-zips/<?cs var:studio.version ?>/<?cs var:studio.linux_bundle_download ?>"
     ><?cs var:studio.linux_bundle_download ?></a>
->>>>>>> a5f00687
     </td>
     <td id="linux-bundle-size"><?cs call:size_in_mb(studio.linux_bundle_bytes) ?> MB
       <br>(<?cs var:studio.linux_bundle_bytes ?> bytes)</td>
