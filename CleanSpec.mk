# Copyright (C) 2007 The Android Open Source Project
#
# Licensed under the Apache License, Version 2.0 (the "License");
# you may not use this file except in compliance with the License.
# You may obtain a copy of the License at
#
#      http://www.apache.org/licenses/LICENSE-2.0
#
# Unless required by applicable law or agreed to in writing, software
# distributed under the License is distributed on an "AS IS" BASIS,
# WITHOUT WARRANTIES OR CONDITIONS OF ANY KIND, either express or implied.
# See the License for the specific language governing permissions and
# limitations under the License.
#

# If you don't need to do a full clean build but would like to touch
# a file or delete some intermediate files, add a clean step to the end
# of the list.  These steps will only be run once, if they haven't been
# run before.
#
# E.g.:
#     $(call add-clean-step, touch -c external/sqlite/sqlite3.h)
#     $(call add-clean-step, rm -rf $(PRODUCT_OUT)/obj/STATIC_LIBRARIES/libz_intermediates)
#
# Always use "touch -c" and "rm -f" or "rm -rf" to gracefully deal with
# files that are missing or have been moved.
#
# Use $(PRODUCT_OUT) to get to the "out/target/product/blah/" directory.
# Use $(OUT_DIR) to refer to the "out" directory.
#
# If you need to re-do something that's already mentioned, just copy
# the command and add it to the bottom of the list.  E.g., if a change
# that you made last week required touching a file and a change you
# made today requires touching the same file, just copy the old
# touch step and add it to the end of the list.
#
# ************************************************
# NEWER CLEAN STEPS MUST BE AT THE END OF THE LIST
# ************************************************

# For example:
#$(call add-clean-step, rm -rf $(OUT_DIR)/target/common/obj/APPS/AndroidTests_intermediates)
#$(call add-clean-step, rm -rf $(OUT_DIR)/target/common/obj/JAVA_LIBRARIES/core_intermediates)
#$(call add-clean-step, find $(OUT_DIR) -type f -name "IGTalkSession*" -print0 | xargs -0 rm -f)
#$(call add-clean-step, rm -rf $(PRODUCT_OUT)/data/*)

$(call add-clean-step, rm -rf $(OUT_DIR)/target/common/obj/APPS)
$(call add-clean-step, rm -rf $(PRODUCT_OUT)/obj/APPS)
$(call add-clean-step, rm -rf $(PRODUCT_OUT)/system)

$(call add-clean-step, rm -rf $(PRODUCT_OUT)/obj/SHARED_LIBRARIES/libmediaplayerservice_intermediates)
$(call add-clean-step, rm -rf $(PRODUCT_OUT)/obj/SHARED_LIBRARIES/libmedia_jni_intermediates)
$(call add-clean-step, rm -rf $(PRODUCT_OUT)/obj/SHARED_LIBRARIES/libstagefright_omx_intermediates)
$(call add-clean-step, rm -rf $(PRODUCT_OUT)/system/build.prop)
$(call add-clean-step, rm -rf $(PRODUCT_OUT)/root/default.prop)
$(call add-clean-step, rm -rf $(PRODUCT_OUT)/recovery/root/default.prop)
$(call add-clean-step, rm -rf $(PRODUCT_OUT)/system/vendor)
$(call add-clean-step, rm -rf $(PRODUCT_OUT)/android-info.txt)
$(call add-clean-step, find $(PRODUCT_OUT) -name "*.apk" | xargs rm)
$(call add-clean-step, rm -rf $(PRODUCT_OUT)/obj/APPS/*)
$(call add-clean-step, rm -rf $(PRODUCT_OUT)/system/app/*)
$(call add-clean-step, rm -rf $(PRODUCT_OUT)/data/app/*)
$(call add-clean-step, rm -rf $(PRODUCT_OUT)/system/build.prop)
$(call add-clean-step, rm -rf $(PRODUCT_OUT)/obj/APPS/*)
$(call add-clean-step, rm -rf $(PRODUCT_OUT)/system/build.prop)
$(call add-clean-step, rm -rf $(PRODUCT_OUT)/obj/SHARED_LIBRARIES/*/LINKED)
$(call add-clean-step, rm -rf $(PRODUCT_OUT)/system/build.prop)
$(call add-clean-step, rm -rf $(PRODUCT_OUT)/obj/APPS/*)
$(call add-clean-step, rm -rf $(PRODUCT_OUT)/system/build.prop)
$(call add-clean-step, rm -rf $(PRODUCT_OUT)/system/app/*)
$(call add-clean-step, rm -rf $(PRODUCT_OUT)/obj/APPS/*)
$(call add-clean-step, rm -rf $(PRODUCT_OUT)/system/build.prop)
$(call add-clean-step, rm -rf $(PRODUCT_OUT)/system/app/*)
$(call add-clean-step, rm -rf $(PRODUCT_OUT)/obj/lib/*.so)
$(call add-clean-step, rm -rf $(PRODUCT_OUT)/system/lib/*.so)
$(call add-clean-step, rm -rf $(PRODUCT_OUT)/symbols/system/lib/*.so)
$(call add-clean-step, rm -rf $(HOST_OUT_EXECUTABLES)/iself)
$(call add-clean-step, rm -rf $(HOST_OUT_EXECUTABLES)/lsd)
$(call add-clean-step, rm -rf $(HOST_OUT_EXECUTABLES)/apriori)
$(call add-clean-step, rm -rf $(HOST_OUT_EXECUTABLES)/isprelinked)
$(call add-clean-step, rm -rf $(HOST_OUT_EXECUTABLES)/soslim)

$(call add-clean-step, rm -rf $(PRODUCT_OUT)/obj/lib/*.so)
$(call add-clean-step, rm -rf $(PRODUCT_OUT)/system/lib/*.so)
$(call add-clean-step, rm -rf $(PRODUCT_OUT)/symbols/system/lib/*.so)
$(call add-clean-step, rm -rf $(PRODUCT_OUT)/system/app/*)
$(call add-clean-step, rm -rf $(PRODUCT_OUT)/obj/APPS/*)
$(call add-clean-step, rm -rf $(PRODUCT_OUT)/system/build.prop)
$(call add-clean-step, rm -rf $(PRODUCT_OUT)/system/app/YouTube*)
$(call add-clean-step, rm -rf $(PRODUCT_OUT)/system/app/*)
$(call add-clean-step, rm -rf $(PRODUCT_OUT)/obj/APPS/*)
$(call add-clean-step, rm -rf $(PRODUCT_OUT)/system/build.prop)

$(call add-clean-step, rm -rf $(PRODUCT_OUT)/obj/SHARED_LIBRARIES/libstagefright_intermediates)
$(call add-clean-step, rm -rf $(PRODUCT_OUT)/obj/SHARED_LIBRARIES/libstagefright_omx_intermediates)
$(call add-clean-step, rm -rf $(PRODUCT_OUT)/obj/SHARED_LIBRARIES/librtp_jni_intermediates)

$(call add-clean-step, rm -rf $(PRODUCT_OUT)/android-info.txt)
$(call add-clean-step, rm -rf $(PRODUCT_OUT)/obj/APPS/*)
$(call add-clean-step, rm -rf $(PRODUCT_OUT)/system/app/*)
$(call add-clean-step, rm -rf $(PRODUCT_OUT)/data/app/*)
$(call add-clean-step, rm -rf $(PRODUCT_OUT)/system/build.prop)
$(call add-clean-step, rm -rf $(PRODUCT_OUT)/obj/JAVA_LIBRARIES/*)
$(call add-clean-step, rm -rf $(PRODUCT_OUT)/system/framework/*)
$(call add-clean-step, rm -rf $(PRODUCT_OUT)/system/build.prop)
$(call add-clean-step, rm -rf $(PRODUCT_OUT)/system/app/*)
$(call add-clean-step, rm -rf $(PRODUCT_OUT)/obj/APPS/*)
$(call add-clean-step, rm -rf $(PRODUCT_OUT)/system/build.prop)
$(call add-clean-step, rm -rf $(PRODUCT_OUT)/obj/SHARED_LIBRARIES/libbcinfo_intermediates)

# ICS MR2!!!!!!!!!!!!
$(call add-clean-step, rm -rf $(PRODUCT_OUT)/system/app/*)
$(call add-clean-step, rm -rf $(PRODUCT_OUT)/obj/APPS/*)
$(call add-clean-step, rm -rf $(PRODUCT_OUT)/system/build.prop)
$(call add-clean-step, rm -rf $(PRODUCT_OUT)/obj/SHARED_LIBRARIES/libbcinfo_intermediates)

# WAIT, I MEAN JELLY BEAN!!!!!!!!!!!!
$(call add-clean-step, rm -rf $(PRODUCT_OUT)/system/app/*)
$(call add-clean-step, rm -rf $(PRODUCT_OUT)/obj/APPS/*)
$(call add-clean-step, rm -rf $(PRODUCT_OUT)/system/build.prop)

# Changing where ro.carrier value is instantiated for system/build.prop
$(call add-clean-step, rm -rf $(PRODUCT_OUT)/system/build.prop)

$(call add-clean-step, rm -rf $(PRODUCT_OUT)/obj/APPS/*)
$(call add-clean-step, rm -rf $(PRODUCT_OUT)/system/app/*)
$(call add-clean-step, rm -rf $(PRODUCT_OUT)/data/app/*)
$(call add-clean-step, rm -rf $(PRODUCT_OUT)/system/build.prop)

# Now we switched to build against Mac OS X SDK 10.6
$(call add-clean-step, rm -rf $(OUT_DIR)/host/darwin-x86/obj)

$(call add-clean-step, rm -f $(OUT_DIR)/versions_checked.mk)
$(call add-clean-step, rm -rf $(PRODUCT_OUT)/system/app/*)
$(call add-clean-step, rm -rf $(PRODUCT_OUT)/obj/APPS/*)
$(call add-clean-step, rm -rf $(PRODUCT_OUT)/system/build.prop)

$(call add-clean-step, rm -rf $(PRODUCT_OUT)/obj/STATIC_LIBRARIES)
$(call add-clean-step, rm -rf $(PRODUCT_OUT)/obj/SHARED_LIBRARIES)
$(call add-clean-step, rm -rf $(PRODUCT_OUT)/obj/EXECUTABLES)
$(call add-clean-step, rm -rf $(PRODUCT_OUT)/obj/lib/*.o)

$(call add-clean-step, rm -rf $(PRODUCT_OUT)/obj/STATIC_LIBRARIES)
$(call add-clean-step, rm -rf $(PRODUCT_OUT)/obj/SHARED_LIBRARIES)
$(call add-clean-step, rm -rf $(PRODUCT_OUT)/obj/EXECUTABLES)
$(call add-clean-step, rm -rf $(PRODUCT_OUT)/obj/lib/*.o)

# JB MR2!!!!!!!  AND *NO*, THIS WILL NOT BE K-WHATEVER.
$(call add-clean-step, rm -rf $(PRODUCT_OUT)/system/build.prop)
$(call add-clean-step, rm -rf $(PRODUCT_OUT)/system/app/*)
$(call add-clean-step, rm -rf $(PRODUCT_OUT)/obj/APPS/*)

$(call add-clean-step, rm -rf $(PRODUCT_OUT)/system/build.prop)

# Start of "K" development!
$(call add-clean-step, rm -rf $(PRODUCT_OUT)/system/build.prop)
$(call add-clean-step, rm -rf $(PRODUCT_OUT)/system/app/*)
$(call add-clean-step, rm -rf $(PRODUCT_OUT)/obj/APPS/*)

# GCC 4.7
$(call add-clean-step, rm -rf $(PRODUCT_OUT)/obj/STATIC_LIBRARIES)
$(call add-clean-step, rm -rf $(PRODUCT_OUT)/obj/SHARED_LIBRARIES)
$(call add-clean-step, rm -rf $(PRODUCT_OUT)/obj/EXECUTABLES)
$(call add-clean-step, rm -rf $(PRODUCT_OUT)/obj/lib/*.o)

# Wait, back to some JB development!
$(call add-clean-step, rm -rf $(PRODUCT_OUT)/system/build.prop)
$(call add-clean-step, rm -rf $(PRODUCT_OUT)/system/app/*)
$(call add-clean-step, rm -rf $(PRODUCT_OUT)/obj/APPS/*)

# And on to KLP...
$(call add-clean-step, rm -rf $(PRODUCT_OUT)/system/build.prop)
$(call add-clean-step, rm -rf $(PRODUCT_OUT)/system/app/*)
$(call add-clean-step, rm -rf $(PRODUCT_OUT)/obj/APPS/*)

# KLP now based off API 18.
$(call add-clean-step, rm -rf $(PRODUCT_OUT)/system/build.prop)
$(call add-clean-step, rm -rf $(PRODUCT_OUT)/system/app/*)
$(call add-clean-step, rm -rf $(PRODUCT_OUT)/obj/APPS/*)

# Clean up around the /system/app -> /system/priv-app migration
$(call add-clean-step, rm -rf $(PRODUCT_OUT)/system/app/*)

# Clean up old location of generated Java files from aidl
$(call add-clean-step, rm -rf $(OUT_DIR)/target/common/obj/JAVA_LIBRARIES/framework_intermediates/src)

# Clean up ApplicationsProvider which is being removed.
$(call add-clean-step, rm -rf $(OUT_DIR)/target/common/obj/APPS/ApplicationsProvider_intermediates)
$(call add-clean-step, rm -rf $(PRODUCT_OUT)/system/priv-app/ApplicationsProvider.apk)

# Clean up Moto OMA DM client which isn't ready yet.
$(call add-clean-step, rm -rf $(OUT_DIR)/target/common/obj/JAVA_LIBRARIES/com.android.omadm.plugin.dev_intermediates)
$(call add-clean-step, rm -rf $(OUT_DIR)/target/common/obj/JAVA_LIBRARIES/com.android.omadm.plugin.diagmon_intermediates)
$(call add-clean-step, rm -rf $(OUT_DIR)/target/common/obj/JAVA_LIBRARIES/com.android.omadm.pluginhelper_intermediates)
$(call add-clean-step, rm -rf $(OUT_DIR)/target/common/obj/JAVA_LIBRARIES/com.android.omadm.plugin_intermediates)
$(call add-clean-step, rm -rf $(OUT_DIR)/target/common/obj/JAVA_LIBRARIES/com.android.omadm.service.api_intermediates)
$(call add-clean-step, rm -rf $(OUT_DIR)/target/common/obj/APPS/DMService_intermediates)
$(call add-clean-step, rm -rf $(OUT_DIR)/target/common/obj/APPS/SprintDM_intermediates)
$(call add-clean-step, rm -rf $(PRODUCT_OUT)/system/priv-app/DMService.apk)
$(call add-clean-step, rm -rf $(PRODUCT_OUT)/system/app/SprintDM.apk)
$(call add-clean-step, rm -rf $(PRODUCT_OUT)/system/etc/omadm)

# KLP I mean KitKat now API 19.
$(call add-clean-step, rm -rf $(PRODUCT_OUT)/system/build.prop)
$(call add-clean-step, rm -rf $(PRODUCT_OUT)/system/app/*)
$(call add-clean-step, rm -rf $(PRODUCT_OUT)/obj/APPS/*)

# 4.4.1
$(call add-clean-step, rm -rf $(PRODUCT_OUT)/system/build.prop)

# 4.4.2
$(call add-clean-step, rm -rf $(PRODUCT_OUT)/system/build.prop)

# "L" and beyond.
# Make libart the default runtime
$(call add-clean-step, rm -rf $(PRODUCT_OUT)/system/build.prop)

# Rename persist.sys.dalvik.vm.lib to allow new default
$(call add-clean-step, rm -rf $(PRODUCT_OUT)/system/build.prop)

<<<<<<< HEAD
# KKWT development
$(call add-clean-step, rm -rf $(PRODUCT_OUT)/system/build.prop)
$(call add-clean-step, rm -rf $(PRODUCT_OUT)/system/app/*)
$(call add-clean-step, rm -rf $(PRODUCT_OUT)/obj/APPS/*)
=======
# Add ro.product.cpu.abilist{32,64} to build.prop.
$(call add-clean-step, rm -rf $(PRODUCT_OUT)/system/build.prop)
>>>>>>> 1852237a

# ************************************************
# NEWER CLEAN STEPS MUST BE AT THE END OF THE LIST
# ************************************************<|MERGE_RESOLUTION|>--- conflicted
+++ resolved
@@ -218,15 +218,13 @@
 # Rename persist.sys.dalvik.vm.lib to allow new default
 $(call add-clean-step, rm -rf $(PRODUCT_OUT)/system/build.prop)
 
-<<<<<<< HEAD
 # KKWT development
 $(call add-clean-step, rm -rf $(PRODUCT_OUT)/system/build.prop)
 $(call add-clean-step, rm -rf $(PRODUCT_OUT)/system/app/*)
 $(call add-clean-step, rm -rf $(PRODUCT_OUT)/obj/APPS/*)
-=======
+
 # Add ro.product.cpu.abilist{32,64} to build.prop.
 $(call add-clean-step, rm -rf $(PRODUCT_OUT)/system/build.prop)
->>>>>>> 1852237a
 
 # ************************************************
 # NEWER CLEAN STEPS MUST BE AT THE END OF THE LIST
